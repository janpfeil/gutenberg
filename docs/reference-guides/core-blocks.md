# Core Blocks Reference

This page lists the core blocks included in the block-library package.

<div class="callout callout-info">
Items marked with a strikeout (~~strikeout~~) are explicitly disabled.
</div>

<!-- START TOKEN Autogenerated - DO NOT EDIT -->

## Archives

Display a date archive of your posts. ([Source](https://github.com/WordPress/gutenberg/tree/trunk/packages/block-library/src/archives))

-	**Name:** core/archives
-	**Category:** widgets
-	**Supports:** align, spacing (margin, padding), typography (fontSize, lineHeight), ~~html~~
-	**Attributes:** displayAsDropdown, showLabel, showPostCounts, type

## Audio

Embed a simple audio player. ([Source](https://github.com/WordPress/gutenberg/tree/trunk/packages/block-library/src/audio))

-	**Name:** core/audio
-	**Category:** media
-	**Supports:** align, anchor, spacing (margin, padding)
-	**Attributes:** autoplay, caption, id, loop, preload, src

## Avatar

Add a user’s avatar. ([Source](https://github.com/WordPress/gutenberg/tree/trunk/packages/block-library/src/avatar))

-	**Name:** core/avatar
-	**Category:** theme
-	**Supports:** align, color (~~background~~, ~~text~~), spacing (margin, padding), ~~alignWide~~, ~~html~~
-	**Attributes:** isLink, linkTarget, size, userId

## Reusable block

Create and save content to reuse across your site. Update the block, and the changes apply everywhere it’s used. ([Source](https://github.com/WordPress/gutenberg/tree/trunk/packages/block-library/src/block))

-	**Name:** core/block
-	**Category:** reusable
-	**Supports:** ~~customClassName~~, ~~html~~, ~~inserter~~
-	**Attributes:** ref

## Button

Prompt visitors to take action with a button-style link. ([Source](https://github.com/WordPress/gutenberg/tree/trunk/packages/block-library/src/button))

-	**Name:** core/button
-	**Category:** design
-	**Supports:** align, anchor, color (background, gradients, text), spacing (padding), typography (fontSize, lineHeight), ~~alignWide~~, ~~reusable~~
-	**Attributes:** backgroundColor, gradient, linkTarget, placeholder, rel, text, textColor, title, url, width

## Buttons

Prompt visitors to take action with a group of button-style links. ([Source](https://github.com/WordPress/gutenberg/tree/trunk/packages/block-library/src/buttons))

-	**Name:** core/buttons
-	**Category:** design
-	**Supports:** align (full, wide), anchor, spacing (blockGap, margin), typography (fontSize, lineHeight)
-	**Attributes:** 

## Calendar

A calendar of your site’s posts. ([Source](https://github.com/WordPress/gutenberg/tree/trunk/packages/block-library/src/calendar))

-	**Name:** core/calendar
-	**Category:** widgets
-	**Supports:** align, color (background, link, text), typography (fontSize, lineHeight)
-	**Attributes:** month, year

## Categories List

Display a list of all categories. ([Source](https://github.com/WordPress/gutenberg/tree/trunk/packages/block-library/src/categories))

-	**Name:** core/categories
-	**Category:** widgets
-	**Supports:** align, spacing (margin, padding), typography (fontSize, lineHeight), ~~html~~
-	**Attributes:** displayAsDropdown, showEmpty, showHierarchy, showOnlyTopLevel, showPostCounts

## Code

Display code snippets that respect your spacing and tabs. ([Source](https://github.com/WordPress/gutenberg/tree/trunk/packages/block-library/src/code))

-	**Name:** core/code
-	**Category:** text
-	**Supports:** anchor, color (background, gradients, text), spacing (margin, padding), typography (fontSize, lineHeight)
-	**Attributes:** content

## Column

A single column within a columns block. ([Source](https://github.com/WordPress/gutenberg/tree/trunk/packages/block-library/src/column))

-	**Name:** core/column
-	**Category:** text
-	**Supports:** anchor, color (background, gradients, link, text), spacing (blockGap, padding), typography (fontSize, lineHeight), ~~html~~, ~~reusable~~
-	**Attributes:** allowedBlocks, templateLock, verticalAlignment, width

## Columns

Display content in multiple columns, with blocks added to each column. ([Source](https://github.com/WordPress/gutenberg/tree/trunk/packages/block-library/src/columns))

-	**Name:** core/columns
-	**Category:** design
-	**Supports:** align (full, wide), anchor, color (background, gradients, link, text), spacing (blockGap, margin, padding), typography (fontSize, lineHeight), ~~html~~
-	**Attributes:** isStackedOnMobile, verticalAlignment

## Comment Author Avatar (deprecated)

This block is deprecated. Please use the Avatar block instead. ([Source](https://github.com/WordPress/gutenberg/tree/trunk/packages/block-library/src/comment-author-avatar))

-	**Name:** core/comment-author-avatar
-	**Category:** theme
-	**Supports:** color (background, ~~text~~), spacing (margin, padding), ~~html~~, ~~inserter~~
-	**Attributes:** height, width

## Comment Author Name

Displays the name of the author of the comment. ([Source](https://github.com/WordPress/gutenberg/tree/trunk/packages/block-library/src/comment-author-name))

-	**Name:** core/comment-author-name
-	**Category:** theme
-	**Supports:** color (background, gradients, link, text), spacing (margin, padding), typography (fontSize, lineHeight), ~~html~~
-	**Attributes:** isLink, linkTarget, textAlign

## Comment Content

Displays the contents of a comment. ([Source](https://github.com/WordPress/gutenberg/tree/trunk/packages/block-library/src/comment-content))

-	**Name:** core/comment-content
-	**Category:** theme
-	**Supports:** color (background, gradients, link, text), spacing (padding), typography (fontSize, lineHeight), ~~html~~
-	**Attributes:** textAlign

## Comment Date

Displays the date on which the comment was posted. ([Source](https://github.com/WordPress/gutenberg/tree/trunk/packages/block-library/src/comment-date))

-	**Name:** core/comment-date
-	**Category:** theme
-	**Supports:** color (background, gradients, link, text), spacing (margin, padding), typography (fontSize, lineHeight), ~~html~~
-	**Attributes:** format, isLink

## Comment Edit Link

Displays a link to edit the comment in the WordPress Dashboard. This link is only visible to users with the edit comment capability. ([Source](https://github.com/WordPress/gutenberg/tree/trunk/packages/block-library/src/comment-edit-link))

-	**Name:** core/comment-edit-link
-	**Category:** theme
-	**Supports:** color (background, gradients, link, ~~text~~), spacing (margin, padding), typography (fontSize, lineHeight), ~~html~~
-	**Attributes:** linkTarget, textAlign

## Comment Reply Link

Displays a link to reply to a comment. ([Source](https://github.com/WordPress/gutenberg/tree/trunk/packages/block-library/src/comment-reply-link))

-	**Name:** core/comment-reply-link
-	**Category:** theme
-	**Supports:** color (background, gradients, link, ~~text~~), spacing (margin, padding), typography (fontSize, lineHeight), ~~html~~
-	**Attributes:** textAlign

## Comment Template

Contains the block elements used to display a comment, like the title, date, author, avatar and more. ([Source](https://github.com/WordPress/gutenberg/tree/trunk/packages/block-library/src/comment-template))

-	**Name:** core/comment-template
-	**Category:** design
-	**Supports:** align, typography (fontSize, lineHeight), ~~html~~, ~~reusable~~
-	**Attributes:** 

## Comments

An advanced block that allows displaying post comments using different visual configurations. ([Source](https://github.com/WordPress/gutenberg/tree/trunk/packages/block-library/src/comments))

-	**Name:** core/comments
-	**Category:** theme
-	**Supports:** align (full, wide), color (background, gradients, link, text), typography (fontSize, lineHeight), ~~html~~
-	**Attributes:** legacy, tagName

## Comments Pagination

Displays a paginated navigation to next/previous set of comments, when applicable. ([Source](https://github.com/WordPress/gutenberg/tree/trunk/packages/block-library/src/comments-pagination))

-	**Name:** core/comments-pagination
-	**Category:** theme
-	**Supports:** align, color (background, gradients, link, text), spacing (margin, padding), typography (fontSize, lineHeight), ~~html~~, ~~reusable~~
-	**Attributes:** paginationArrow

## Comments Next Page

Displays the next comment's page link. ([Source](https://github.com/WordPress/gutenberg/tree/trunk/packages/block-library/src/comments-pagination-next))

-	**Name:** core/comments-pagination-next
-	**Category:** theme
-	**Supports:** color (background, gradients, ~~text~~), spacing (margin, padding), typography (fontSize, lineHeight), ~~html~~, ~~reusable~~
-	**Attributes:** label

## Comments Page Numbers

Displays a list of page numbers for comments pagination. ([Source](https://github.com/WordPress/gutenberg/tree/trunk/packages/block-library/src/comments-pagination-numbers))

-	**Name:** core/comments-pagination-numbers
-	**Category:** theme
<<<<<<< HEAD
-	**Supports:** spacing (margin, padding), typography (fontSize, lineHeight), ~~html~~, ~~reusable~~
=======
-	**Supports:** color (background, gradients, ~~text~~), typography (fontSize, lineHeight), ~~html~~, ~~reusable~~
>>>>>>> d5533aa7
-	**Attributes:** 

## Comments Previous Page

Displays the previous comment's page link. ([Source](https://github.com/WordPress/gutenberg/tree/trunk/packages/block-library/src/comments-pagination-previous))

-	**Name:** core/comments-pagination-previous
-	**Category:** theme
-	**Supports:** color (background, gradients, ~~text~~), spacing (margin, padding), typography (fontSize, lineHeight), ~~html~~, ~~reusable~~
-	**Attributes:** label

## Comments Title

Displays a title with the number of comments ([Source](https://github.com/WordPress/gutenberg/tree/trunk/packages/block-library/src/comments-title))

-	**Name:** core/comments-title
-	**Category:** theme
-	**Supports:** align, color (background, gradients, text), spacing (margin, padding), typography (fontSize, lineHeight), ~~anchor~~, ~~html~~
-	**Attributes:** level, showCommentsCount, showPostTitle, textAlign

## Cover

Add an image or video with a text overlay — great for headers. ([Source](https://github.com/WordPress/gutenberg/tree/trunk/packages/block-library/src/cover))

-	**Name:** core/cover
-	**Category:** media
-	**Supports:** align, anchor, color (~~background~~, ~~text~~), spacing (margin, padding), typography (fontSize, lineHeight), ~~html~~
-	**Attributes:** allowedBlocks, alt, backgroundType, contentPosition, customGradient, customOverlayColor, dimRatio, focalPoint, gradient, hasParallax, id, isDark, isRepeated, minHeight, minHeightUnit, overlayColor, templateLock, url, useFeaturedImage

## Embed

Add a block that displays content pulled from other sites, like Twitter or YouTube. ([Source](https://github.com/WordPress/gutenberg/tree/trunk/packages/block-library/src/embed))

-	**Name:** core/embed
-	**Category:** embed
-	**Supports:** align
-	**Attributes:** allowResponsive, caption, previewable, providerNameSlug, responsive, type, url

## File

Add a link to a downloadable file. ([Source](https://github.com/WordPress/gutenberg/tree/trunk/packages/block-library/src/file))

-	**Name:** core/file
-	**Category:** media
-	**Supports:** align, anchor
-	**Attributes:** displayPreview, downloadButtonText, fileId, fileName, href, id, previewHeight, showDownloadButton, textLinkHref, textLinkTarget

## Classic

Use the classic WordPress editor. ([Source](https://github.com/WordPress/gutenberg/tree/trunk/packages/block-library/src/freeform))

-	**Name:** core/freeform
-	**Category:** text
-	**Supports:** ~~className~~, ~~customClassName~~, ~~reusable~~
-	**Attributes:** content

## Gallery

Display multiple images in a rich gallery. ([Source](https://github.com/WordPress/gutenberg/tree/trunk/packages/block-library/src/gallery))

-	**Name:** core/gallery
-	**Category:** media
-	**Supports:** align, anchor, color (background, gradients, ~~text~~), spacing (blockGap, margin, padding), units (em, px, rem, vh, vw), ~~html~~
-	**Attributes:** allowResize, caption, columns, fixedHeight, ids, imageCrop, images, linkTarget, linkTo, shortCodeTransforms, sizeSlug

## Group

Gather blocks in a layout container. ([Source](https://github.com/WordPress/gutenberg/tree/trunk/packages/block-library/src/group))

-	**Name:** core/group
-	**Category:** design
-	**Supports:** align (full, wide), anchor, ariaLabel, color (background, gradients, link, text), spacing (blockGap, margin, padding), typography (fontSize, lineHeight), ~~html~~
-	**Attributes:** tagName, templateLock

## Heading

Introduce new sections and organize content to help visitors (and search engines) understand the structure of your content. ([Source](https://github.com/WordPress/gutenberg/tree/trunk/packages/block-library/src/heading))

-	**Name:** core/heading
-	**Category:** text
-	**Supports:** __unstablePasteTextInline, align (full, wide), anchor, color (background, gradients, link, text), spacing (margin, padding), typography (fontSize, lineHeight), ~~className~~
-	**Attributes:** content, level, placeholder, textAlign

## Home Link

Create a link that always points to the homepage of the site. Usually not necessary if there is already a site title link present in the header. ([Source](https://github.com/WordPress/gutenberg/tree/trunk/packages/block-library/src/home-link))

-	**Name:** core/home-link
-	**Category:** design
-	**Supports:** typography (fontSize, lineHeight), ~~html~~, ~~reusable~~
-	**Attributes:** label

## Custom HTML

Add custom HTML code and preview it as you edit. ([Source](https://github.com/WordPress/gutenberg/tree/trunk/packages/block-library/src/html))

-	**Name:** core/html
-	**Category:** widgets
-	**Supports:** ~~className~~, ~~customClassName~~, ~~html~~
-	**Attributes:** content

## Image

Insert an image to make a visual statement. ([Source](https://github.com/WordPress/gutenberg/tree/trunk/packages/block-library/src/image))

-	**Name:** core/image
-	**Category:** media
-	**Supports:** anchor, color (~~background~~, ~~text~~)
-	**Attributes:** align, alt, caption, height, href, id, linkClass, linkDestination, linkTarget, rel, sizeSlug, title, url, width

## Latest Comments

Display a list of your most recent comments. ([Source](https://github.com/WordPress/gutenberg/tree/trunk/packages/block-library/src/latest-comments))

-	**Name:** core/latest-comments
-	**Category:** widgets
-	**Supports:** align, ~~html~~
-	**Attributes:** commentsToShow, displayAvatar, displayDate, displayExcerpt

## Latest Posts

Display a list of your most recent posts. ([Source](https://github.com/WordPress/gutenberg/tree/trunk/packages/block-library/src/latest-posts))

-	**Name:** core/latest-posts
-	**Category:** widgets
-	**Supports:** align, typography (fontSize, lineHeight), ~~html~~
-	**Attributes:** addLinkToFeaturedImage, categories, columns, displayAuthor, displayFeaturedImage, displayPostContent, displayPostContentRadio, displayPostDate, excerptLength, featuredImageAlign, featuredImageSizeHeight, featuredImageSizeSlug, featuredImageSizeWidth, order, orderBy, postLayout, postsToShow, selectedAuthor

## List

Create a bulleted or numbered list. ([Source](https://github.com/WordPress/gutenberg/tree/trunk/packages/block-library/src/list))

-	**Name:** core/list
-	**Category:** text
-	**Supports:** __unstablePasteTextInline, anchor, color (background, gradients, link, text), spacing (margin, padding), typography (fontSize, lineHeight), ~~className~~
-	**Attributes:** ordered, placeholder, reversed, start, type, values

## List item

Create a list item. ([Source](https://github.com/WordPress/gutenberg/tree/trunk/packages/block-library/src/list-item))

-	**Name:** core/list-item
-	**Category:** text
-	**Supports:** typography (fontSize, lineHeight), ~~className~~
-	**Attributes:** content, placeholder

## Login/out

Show login & logout links. ([Source](https://github.com/WordPress/gutenberg/tree/trunk/packages/block-library/src/loginout))

-	**Name:** core/loginout
-	**Category:** theme
-	**Supports:** className, typography (~~fontSize~~)
-	**Attributes:** displayLoginAsForm, redirectToCurrent

## Media & Text

Set media and words side-by-side for a richer layout. ([Source](https://github.com/WordPress/gutenberg/tree/trunk/packages/block-library/src/media-text))

-	**Name:** core/media-text
-	**Category:** media
-	**Supports:** align (full, wide), anchor, color (background, gradients, link, text), spacing (margin, padding), typography (fontSize, lineHeight), ~~html~~
-	**Attributes:** align, focalPoint, href, imageFill, isStackedOnMobile, linkClass, linkDestination, linkTarget, mediaAlt, mediaId, mediaLink, mediaPosition, mediaSizeSlug, mediaType, mediaUrl, mediaWidth, rel, verticalAlignment

## Unsupported

Your site doesn’t include support for this block. ([Source](https://github.com/WordPress/gutenberg/tree/trunk/packages/block-library/src/missing))

-	**Name:** core/missing
-	**Category:** text
-	**Supports:** ~~className~~, ~~customClassName~~, ~~html~~, ~~inserter~~, ~~reusable~~
-	**Attributes:** originalContent, originalName, originalUndelimitedContent

## More

Content before this block will be shown in the excerpt on your archives page. ([Source](https://github.com/WordPress/gutenberg/tree/trunk/packages/block-library/src/more))

-	**Name:** core/more
-	**Category:** design
-	**Supports:** ~~className~~, ~~customClassName~~, ~~html~~, ~~multiple~~
-	**Attributes:** customText, noTeaser

## Navigation

A collection of blocks that allow visitors to get around your site. ([Source](https://github.com/WordPress/gutenberg/tree/trunk/packages/block-library/src/navigation))

-	**Name:** core/navigation
-	**Category:** theme
-	**Supports:** align (full, wide), inserter, spacing (blockGap, units), typography (fontSize, lineHeight), ~~html~~
-	**Attributes:** __unstableLocation, backgroundColor, customBackgroundColor, customOverlayBackgroundColor, customOverlayTextColor, customTextColor, hasIcon, icon, maxNestingLevel, openSubmenusOnClick, overlayBackgroundColor, overlayMenu, overlayTextColor, ref, rgbBackgroundColor, rgbTextColor, showSubmenuIcon, templateLock, textColor

## Custom Link

Add a page, link, or another item to your navigation. ([Source](https://github.com/WordPress/gutenberg/tree/trunk/packages/block-library/src/navigation-link))

-	**Name:** core/navigation-link
-	**Category:** design
-	**Supports:** typography (fontSize, lineHeight), ~~html~~, ~~reusable~~
-	**Attributes:** description, id, isTopLevelLink, kind, label, opensInNewTab, rel, title, type, url

## Submenu

Add a submenu to your navigation. ([Source](https://github.com/WordPress/gutenberg/tree/trunk/packages/block-library/src/navigation-submenu))

-	**Name:** core/navigation-submenu
-	**Category:** design
-	**Supports:** ~~html~~, ~~reusable~~
-	**Attributes:** description, id, isTopLevelItem, kind, label, opensInNewTab, rel, title, type, url

## Page Break

Separate your content into a multi-page experience. ([Source](https://github.com/WordPress/gutenberg/tree/trunk/packages/block-library/src/nextpage))

-	**Name:** core/nextpage
-	**Category:** design
-	**Supports:** ~~className~~, ~~customClassName~~, ~~html~~
-	**Attributes:** 

## Page List

Display a list of all pages. ([Source](https://github.com/WordPress/gutenberg/tree/trunk/packages/block-library/src/page-list))

-	**Name:** core/page-list
-	**Category:** widgets
-	**Supports:** ~~html~~, ~~reusable~~
-	**Attributes:** 

## Paragraph

Start with the basic building block of all narrative. ([Source](https://github.com/WordPress/gutenberg/tree/trunk/packages/block-library/src/paragraph))

-	**Name:** core/paragraph
-	**Category:** text
-	**Supports:** __unstablePasteTextInline, anchor, color (background, gradients, link, text), spacing (margin, padding), typography (fontSize, lineHeight), ~~className~~
-	**Attributes:** align, content, direction, dropCap, placeholder

## Pattern

Show a block pattern. ([Source](https://github.com/WordPress/gutenberg/tree/trunk/packages/block-library/src/pattern))

-	**Name:** core/pattern
-	**Category:** theme
-	**Supports:** ~~html~~, ~~inserter~~
-	**Attributes:** slug

## Post Author

Display post author details such as name, avatar, and bio. ([Source](https://github.com/WordPress/gutenberg/tree/trunk/packages/block-library/src/post-author))

-	**Name:** core/post-author
-	**Category:** theme
-	**Supports:** color (background, gradients, link, text), spacing (margin, padding), typography (fontSize, lineHeight), ~~html~~
-	**Attributes:** avatarSize, byline, isLink, linkTarget, showAvatar, showBio, textAlign

## Post Author Biography

The author biography. ([Source](https://github.com/WordPress/gutenberg/tree/trunk/packages/block-library/src/post-author-biography))

-	**Name:** core/post-author-biography
-	**Category:** theme
-	**Supports:** color (background, gradients, link, text), spacing (margin, padding), typography (fontSize, lineHeight)
-	**Attributes:** textAlign

## Post Author Name

The author name. ([Source](https://github.com/WordPress/gutenberg/tree/trunk/packages/block-library/src/post-author-name))

-	**Name:** core/post-author-name
-	**Category:** theme
-	**Supports:** color (background, gradients, link, text), spacing (margin, padding), typography (fontSize, lineHeight), ~~html~~
-	**Attributes:** isLink, linkTarget, textAlign

## Post Comment (deprecated)

This block is deprecated. Please use the Comments block instead. ([Source](https://github.com/WordPress/gutenberg/tree/trunk/packages/block-library/src/post-comment))

-	**Name:** core/post-comment
-	**Category:** theme
-	**Supports:** ~~html~~, ~~inserter~~
-	**Attributes:** commentId

## Post Comments Count

Display a post's comments count. ([Source](https://github.com/WordPress/gutenberg/tree/trunk/packages/block-library/src/post-comments-count))

-	**Name:** core/post-comments-count
-	**Category:** theme
-	**Supports:** color (background, gradients, text), typography (fontSize, lineHeight), ~~html~~
-	**Attributes:** textAlign

## Post Comments Form

Display a post's comments form. ([Source](https://github.com/WordPress/gutenberg/tree/trunk/packages/block-library/src/post-comments-form))

-	**Name:** core/post-comments-form
-	**Category:** theme
-	**Supports:** color (background, gradients, link, text), typography (fontSize, lineHeight), ~~html~~
-	**Attributes:** textAlign

## Post Comments Link

Displays the link to the current post comments. ([Source](https://github.com/WordPress/gutenberg/tree/trunk/packages/block-library/src/post-comments-link))

-	**Name:** core/post-comments-link
-	**Category:** theme
-	**Supports:** color (background, link, ~~text~~), typography (fontSize, lineHeight), ~~html~~
-	**Attributes:** textAlign

## Post Content

Displays the contents of a post or page. ([Source](https://github.com/WordPress/gutenberg/tree/trunk/packages/block-library/src/post-content))

-	**Name:** core/post-content
-	**Category:** theme
-	**Supports:** align (full, wide), typography (fontSize, lineHeight), ~~html~~
-	**Attributes:** 

## Post Date

Add the date of this post. ([Source](https://github.com/WordPress/gutenberg/tree/trunk/packages/block-library/src/post-date))

-	**Name:** core/post-date
-	**Category:** theme
-	**Supports:** color (background, gradients, link, text), spacing (margin, padding), typography (fontSize, lineHeight), ~~html~~
-	**Attributes:** displayType, format, isLink, textAlign

## Post Excerpt

Display a post's excerpt. ([Source](https://github.com/WordPress/gutenberg/tree/trunk/packages/block-library/src/post-excerpt))

-	**Name:** core/post-excerpt
-	**Category:** theme
-	**Supports:** color (background, gradients, link, text), spacing (margin, padding), typography (fontSize, lineHeight), ~~html~~
-	**Attributes:** moreText, showMoreOnNewLine, textAlign

## Post Featured Image

Display a post's featured image. ([Source](https://github.com/WordPress/gutenberg/tree/trunk/packages/block-library/src/post-featured-image))

-	**Name:** core/post-featured-image
-	**Category:** theme
-	**Supports:** align (center, full, left, right, wide), color (~~background~~, ~~text~~), spacing (margin, padding), ~~html~~
-	**Attributes:** customGradient, customOverlayColor, dimRatio, gradient, height, isLink, linkTarget, overlayColor, rel, scale, sizeSlug, width

## Post Navigation Link

Displays the next or previous post link that is adjacent to the current post. ([Source](https://github.com/WordPress/gutenberg/tree/trunk/packages/block-library/src/post-navigation-link))

-	**Name:** core/post-navigation-link
-	**Category:** theme
-	**Supports:** color (background, link, text), typography (fontSize, lineHeight), ~~html~~, ~~reusable~~
-	**Attributes:** arrow, label, linkLabel, showTitle, textAlign, type

## Post Template

Contains the block elements used to render a post, like the title, date, featured image, content or excerpt, and more. ([Source](https://github.com/WordPress/gutenberg/tree/trunk/packages/block-library/src/post-template))

-	**Name:** core/post-template
-	**Category:** theme
-	**Supports:** align, typography (fontSize, lineHeight), ~~html~~, ~~reusable~~
-	**Attributes:** 

## Post Terms

Post terms. ([Source](https://github.com/WordPress/gutenberg/tree/trunk/packages/block-library/src/post-terms))

-	**Name:** core/post-terms
-	**Category:** theme
-	**Supports:** color (background, gradients, link, text), spacing (margin, padding), typography (fontSize, lineHeight), ~~html~~
-	**Attributes:** prefix, separator, suffix, term, textAlign

## Post Title

Displays the title of a post, page, or any other content-type. ([Source](https://github.com/WordPress/gutenberg/tree/trunk/packages/block-library/src/post-title))

-	**Name:** core/post-title
-	**Category:** theme
-	**Supports:** align (full, wide), color (background, gradients, link, text), spacing (margin, padding), typography (fontSize, lineHeight), ~~html~~
-	**Attributes:** isLink, level, linkTarget, rel, textAlign

## Preformatted

Add text that respects your spacing and tabs, and also allows styling. ([Source](https://github.com/WordPress/gutenberg/tree/trunk/packages/block-library/src/preformatted))

-	**Name:** core/preformatted
-	**Category:** text
-	**Supports:** anchor, color (background, gradients, text), typography (fontSize, lineHeight)
-	**Attributes:** content

## Pullquote

Give special visual emphasis to a quote from your text. ([Source](https://github.com/WordPress/gutenberg/tree/trunk/packages/block-library/src/pullquote))

-	**Name:** core/pullquote
-	**Category:** text
-	**Supports:** align (full, left, right, wide), anchor, color (background, gradients, link, text), typography (fontSize, lineHeight)
-	**Attributes:** citation, textAlign, value

## Query Loop

An advanced block that allows displaying post types based on different query parameters and visual configurations. ([Source](https://github.com/WordPress/gutenberg/tree/trunk/packages/block-library/src/query))

-	**Name:** core/query
-	**Category:** theme
-	**Supports:** align (full, wide), color (background, gradients, link, text), ~~html~~
-	**Attributes:** displayLayout, namespace, query, queryId, tagName

## No results

Contains the block elements used to render content when no query results are found. ([Source](https://github.com/WordPress/gutenberg/tree/trunk/packages/block-library/src/query-no-results))

-	**Name:** core/query-no-results
-	**Category:** theme
-	**Supports:** align, color (background, gradients, link, text), typography (fontSize, lineHeight), ~~html~~, ~~reusable~~
-	**Attributes:** 

## Pagination

Displays a paginated navigation to next/previous set of posts, when applicable. ([Source](https://github.com/WordPress/gutenberg/tree/trunk/packages/block-library/src/query-pagination))

-	**Name:** core/query-pagination
-	**Category:** theme
-	**Supports:** align, color (background, gradients, link, text), typography (fontSize, lineHeight), ~~html~~, ~~reusable~~
-	**Attributes:** paginationArrow

## Next Page

Displays the next posts page link. ([Source](https://github.com/WordPress/gutenberg/tree/trunk/packages/block-library/src/query-pagination-next))

-	**Name:** core/query-pagination-next
-	**Category:** theme
-	**Supports:** color (background, gradients, ~~text~~), typography (fontSize, lineHeight), ~~html~~, ~~reusable~~
-	**Attributes:** label

## Page Numbers

Displays a list of page numbers for pagination ([Source](https://github.com/WordPress/gutenberg/tree/trunk/packages/block-library/src/query-pagination-numbers))

-	**Name:** core/query-pagination-numbers
-	**Category:** theme
-	**Supports:** color (background, gradients, ~~text~~), typography (fontSize, lineHeight), ~~html~~, ~~reusable~~
-	**Attributes:** 

## Previous Page

Displays the previous posts page link. ([Source](https://github.com/WordPress/gutenberg/tree/trunk/packages/block-library/src/query-pagination-previous))

-	**Name:** core/query-pagination-previous
-	**Category:** theme
-	**Supports:** color (background, gradients, ~~text~~), typography (fontSize, lineHeight), ~~html~~, ~~reusable~~
-	**Attributes:** label

## Query Title

Display the query title. ([Source](https://github.com/WordPress/gutenberg/tree/trunk/packages/block-library/src/query-title))

-	**Name:** core/query-title
-	**Category:** theme
-	**Supports:** align (full, wide), color (background, gradients, text), spacing (margin, padding), typography (fontSize, lineHeight), ~~html~~
-	**Attributes:** level, showPrefix, showSearchTerm, textAlign, type

## Quote

Give quoted text visual emphasis. "In quoting others, we cite ourselves." — Julio Cortázar ([Source](https://github.com/WordPress/gutenberg/tree/trunk/packages/block-library/src/quote))

-	**Name:** core/quote
-	**Category:** text
-	**Supports:** anchor, color (background, gradients, link, text), typography (fontSize, lineHeight)
-	**Attributes:** align, citation, value

## Read More

Displays the link of a post, page, or any other content-type. ([Source](https://github.com/WordPress/gutenberg/tree/trunk/packages/block-library/src/read-more))

-	**Name:** core/read-more
-	**Category:** theme
-	**Supports:** color (background, gradients, text), spacing (margin, padding), typography (fontSize, lineHeight), ~~html~~
-	**Attributes:** content, linkTarget

## RSS

Display entries from any RSS or Atom feed. ([Source](https://github.com/WordPress/gutenberg/tree/trunk/packages/block-library/src/rss))

-	**Name:** core/rss
-	**Category:** widgets
-	**Supports:** align, ~~html~~
-	**Attributes:** blockLayout, columns, displayAuthor, displayDate, displayExcerpt, excerptLength, feedURL, itemsToShow

## Search

Help visitors find your content. ([Source](https://github.com/WordPress/gutenberg/tree/trunk/packages/block-library/src/search))

-	**Name:** core/search
-	**Category:** widgets
-	**Supports:** align (center, left, right), color (background, gradients, text), typography (fontSize, lineHeight), ~~html~~
-	**Attributes:** buttonPosition, buttonText, buttonUseIcon, label, placeholder, query, showLabel, width, widthUnit

## Separator

Create a break between ideas or sections with a horizontal separator. ([Source](https://github.com/WordPress/gutenberg/tree/trunk/packages/block-library/src/separator))

-	**Name:** core/separator
-	**Category:** design
-	**Supports:** align (center, full, wide), anchor, color (background, gradients, ~~enableContrastChecker~~, ~~text~~), spacing (margin)
-	**Attributes:** opacity

## Shortcode

Insert additional custom elements with a WordPress shortcode. ([Source](https://github.com/WordPress/gutenberg/tree/trunk/packages/block-library/src/shortcode))

-	**Name:** core/shortcode
-	**Category:** widgets
-	**Supports:** ~~className~~, ~~customClassName~~, ~~html~~
-	**Attributes:** text

## Site Logo

Display a graphic to represent this site. Update the block, and the changes apply everywhere it’s used. This is different than the site icon, which is the smaller image visible in your dashboard, browser tabs, etc used to help others recognize this site. ([Source](https://github.com/WordPress/gutenberg/tree/trunk/packages/block-library/src/site-logo))

-	**Name:** core/site-logo
-	**Category:** theme
-	**Supports:** align, color (~~background~~, ~~text~~), spacing (margin, padding), ~~alignWide~~, ~~html~~
-	**Attributes:** isLink, linkTarget, shouldSyncIcon, width

## Site Tagline

Describe in a few words what the site is about. The tagline can be used in search results or when sharing on social networks even if it’s not displayed in the theme design. ([Source](https://github.com/WordPress/gutenberg/tree/trunk/packages/block-library/src/site-tagline))

-	**Name:** core/site-tagline
-	**Category:** theme
-	**Supports:** align (full, wide), color (background, gradients, text), spacing (margin, padding), typography (fontSize, lineHeight), ~~html~~
-	**Attributes:** textAlign

## Site Title

Displays the name of this site. Update the block, and the changes apply everywhere it’s used. This will also appear in the browser title bar and in search results. ([Source](https://github.com/WordPress/gutenberg/tree/trunk/packages/block-library/src/site-title))

-	**Name:** core/site-title
-	**Category:** theme
-	**Supports:** align (full, wide), color (background, gradients, link, text), spacing (margin, padding), typography (fontSize, lineHeight), ~~html~~
-	**Attributes:** isLink, level, linkTarget, textAlign

## Social Icon

Display an icon linking to a social media profile or site. ([Source](https://github.com/WordPress/gutenberg/tree/trunk/packages/block-library/src/social-link))

-	**Name:** core/social-link
-	**Category:** widgets
-	**Supports:** ~~html~~, ~~reusable~~
-	**Attributes:** label, service, url

## Social Icons

Display icons linking to your social media profiles or sites. ([Source](https://github.com/WordPress/gutenberg/tree/trunk/packages/block-library/src/social-links))

-	**Name:** core/social-links
-	**Category:** widgets
-	**Supports:** align (center, left, right), anchor, color (background, gradients, ~~enableContrastChecker~~, ~~text~~), spacing (blockGap, margin, padding, units)
-	**Attributes:** customIconBackgroundColor, customIconColor, iconBackgroundColor, iconBackgroundColorValue, iconColor, iconColorValue, openInNewTab, showLabels, size

## Spacer

Add white space between blocks and customize its height. ([Source](https://github.com/WordPress/gutenberg/tree/trunk/packages/block-library/src/spacer))

-	**Name:** core/spacer
-	**Category:** design
-	**Supports:** anchor, spacing (margin)
-	**Attributes:** height, width

## Table

Create structured content in rows and columns to display information. ([Source](https://github.com/WordPress/gutenberg/tree/trunk/packages/block-library/src/table))

-	**Name:** core/table
-	**Category:** text
-	**Supports:** align, anchor, color (background, gradients, text), spacing (margin, padding), typography (fontSize, lineHeight)
-	**Attributes:** body, caption, foot, hasFixedLayout, head

## Table of Contents

Summarize your post with a list of headings. Add HTML anchors to Heading blocks to link them here. ([Source](https://github.com/WordPress/gutenberg/tree/trunk/packages/block-library/src/table-of-contents))

-	**Name:** core/table-of-contents
-	**Category:** layout
-	**Supports:** color (background, gradients, link, text), spacing (margin, padding), typography (fontSize, lineHeight), ~~html~~
-	**Attributes:** headings, onlyIncludeCurrentPage

## Tag Cloud

A cloud of your most used tags. ([Source](https://github.com/WordPress/gutenberg/tree/trunk/packages/block-library/src/tag-cloud))

-	**Name:** core/tag-cloud
-	**Category:** widgets
-	**Supports:** align, spacing (margin, padding), typography (lineHeight), ~~html~~
-	**Attributes:** largestFontSize, numberOfTags, showTagCounts, smallestFontSize, taxonomy

## Template Part

Edit the different global regions of your site, like the header, footer, sidebar, or create your own. ([Source](https://github.com/WordPress/gutenberg/tree/trunk/packages/block-library/src/template-part))

-	**Name:** core/template-part
-	**Category:** theme
-	**Supports:** align, ~~html~~, ~~reusable~~
-	**Attributes:** area, slug, tagName, theme

## Term Description

Display the description of categories, tags and custom taxonomies when viewing an archive. ([Source](https://github.com/WordPress/gutenberg/tree/trunk/packages/block-library/src/term-description))

-	**Name:** core/term-description
-	**Category:** theme
-	**Supports:** align (full, wide), color (background, link, text), spacing (margin, padding), typography (fontSize, lineHeight), ~~html~~
-	**Attributes:** textAlign

## Text Columns (deprecated)

This block is deprecated. Please use the Columns block instead. ([Source](https://github.com/WordPress/gutenberg/tree/trunk/packages/block-library/src/text-columns))

-	**Name:** core/text-columns
-	**Category:** design
-	**Supports:** ~~inserter~~
-	**Attributes:** columns, content, width

## Verse

Insert poetry. Use special spacing formats. Or quote song lyrics. ([Source](https://github.com/WordPress/gutenberg/tree/trunk/packages/block-library/src/verse))

-	**Name:** core/verse
-	**Category:** text
-	**Supports:** anchor, color (background, gradients, link, text), spacing (margin, padding), typography (fontSize, lineHeight)
-	**Attributes:** content, textAlign

## Video

Embed a video from your media library or upload a new one. ([Source](https://github.com/WordPress/gutenberg/tree/trunk/packages/block-library/src/video))

-	**Name:** core/video
-	**Category:** media
-	**Supports:** align, anchor, spacing (margin, padding)
-	**Attributes:** autoplay, caption, controls, id, loop, muted, playsInline, poster, preload, src, tracks

<!-- END TOKEN Autogenerated - DO NOT EDIT --><|MERGE_RESOLUTION|>--- conflicted
+++ resolved
@@ -203,11 +203,7 @@
 
 -	**Name:** core/comments-pagination-numbers
 -	**Category:** theme
-<<<<<<< HEAD
--	**Supports:** spacing (margin, padding), typography (fontSize, lineHeight), ~~html~~, ~~reusable~~
-=======
--	**Supports:** color (background, gradients, ~~text~~), typography (fontSize, lineHeight), ~~html~~, ~~reusable~~
->>>>>>> d5533aa7
+-	**Supports:** color (background, gradients, ~~text~~), spacing (margin, padding), typography (fontSize, lineHeight), ~~html~~, ~~reusable~~
 -	**Attributes:** 
 
 ## Comments Previous Page
