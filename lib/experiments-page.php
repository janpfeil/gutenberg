--- conflicted
+++ resolved
@@ -116,60 +116,62 @@
 	);
 
 	add_settings_field(
-<<<<<<< HEAD
+		'gutenberg-full-page-client-side-navigation',
+		__( 'Enable full page client-side navigation', 'gutenberg' ),
+		'gutenberg_display_experiment_field',
+		'gutenberg-experiments',
+		'gutenberg_experiments_section',
+		array(
+			'label' => __( 'Enable full page client-side navigation using the Interactivity API', 'gutenberg' ),
+			'id'    => 'gutenberg-full-page-client-side-navigation',
+		)
+	);
+
+	add_settings_field(
+		'gutenberg-zoomed-out-patterns-tab',
+		__( 'Enable zoomed out view when patterns are browsed in the inserter', 'gutenberg' ),
+		'gutenberg_display_experiment_field',
+		'gutenberg-experiments',
+		'gutenberg_experiments_section',
+		array(
+			'label' => __( 'Enable zoomed out view when selecting a pattern category in the main inserter.', 'gutenberg' ),
+			'id'    => 'gutenberg-zoomed-out-patterns-tab',
+		)
+	);
+
+	add_settings_field(
+		'gutenberg-new-posts-dashboard',
+		__( 'Redesigned posts dashboard', 'gutenberg' ),
+		'gutenberg_display_experiment_field',
+		'gutenberg-experiments',
+		'gutenberg_experiments_section',
+		array(
+			'label' => __( 'Enable a redesigned posts dashboard.', 'gutenberg' ),
+			'id'    => 'gutenberg-new-posts-dashboard',
+		)
+	);
+
+	add_settings_field(
+		'gutenberg-quick-edit-dataviews',
+		__( 'Quick Edit in DataViews', 'gutenberg' ),
+		'gutenberg_display_experiment_field',
+		'gutenberg-experiments',
+		'gutenberg_experiments_section',
+		array(
+			'label' => __( 'Allow access to a quick edit panel in the pages data views.', 'gutenberg' ),
+			'id'    => 'gutenberg-quick-edit-dataviews',
+		)
+	);
+  
+	add_settings_field(
 		'gutenberg-playlist-block',
 		__( 'Playlist block', 'gutenberg' ),
-=======
-		'gutenberg-full-page-client-side-navigation',
-		__( 'Enable full page client-side navigation', 'gutenberg' ),
->>>>>>> acaffc15
-		'gutenberg_display_experiment_field',
-		'gutenberg-experiments',
-		'gutenberg_experiments_section',
-		array(
-<<<<<<< HEAD
+		'gutenberg_display_experiment_field',
+		'gutenberg-experiments',
+		'gutenberg_experiments_section',
+		array(
 			'label' => __( 'Test the Playlist block', 'gutenberg' ),
 			'id'    => 'gutenberg-playlist-block',
-=======
-			'label' => __( 'Enable full page client-side navigation using the Interactivity API', 'gutenberg' ),
-			'id'    => 'gutenberg-full-page-client-side-navigation',
-		)
-	);
-
-	add_settings_field(
-		'gutenberg-zoomed-out-patterns-tab',
-		__( 'Enable zoomed out view when patterns are browsed in the inserter', 'gutenberg' ),
-		'gutenberg_display_experiment_field',
-		'gutenberg-experiments',
-		'gutenberg_experiments_section',
-		array(
-			'label' => __( 'Enable zoomed out view when selecting a pattern category in the main inserter.', 'gutenberg' ),
-			'id'    => 'gutenberg-zoomed-out-patterns-tab',
-		)
-	);
-
-	add_settings_field(
-		'gutenberg-new-posts-dashboard',
-		__( 'Redesigned posts dashboard', 'gutenberg' ),
-		'gutenberg_display_experiment_field',
-		'gutenberg-experiments',
-		'gutenberg_experiments_section',
-		array(
-			'label' => __( 'Enable a redesigned posts dashboard.', 'gutenberg' ),
-			'id'    => 'gutenberg-new-posts-dashboard',
-		)
-	);
-
-	add_settings_field(
-		'gutenberg-quick-edit-dataviews',
-		__( 'Quick Edit in DataViews', 'gutenberg' ),
-		'gutenberg_display_experiment_field',
-		'gutenberg-experiments',
-		'gutenberg_experiments_section',
-		array(
-			'label' => __( 'Allow access to a quick edit panel in the pages data views.', 'gutenberg' ),
-			'id'    => 'gutenberg-quick-edit-dataviews',
->>>>>>> acaffc15
 		)
 	);
 
