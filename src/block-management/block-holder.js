/**
* @format
* @flow
*/

import React from 'react';
import {
	View,
	Text,
	TouchableWithoutFeedback,
	NativeSyntheticEvent,
	NativeTouchEvent,
} from 'react-native';
import InlineToolbar, { InlineToolbarActions } from './inline-toolbar';

import { withDispatch, withSelect } from '@wordpress/data';
import { compose } from '@wordpress/compose';

import type { BlockType } from '../store/types';

import styles from './block-holder.scss';

// Gutenberg imports
import { BlockEdit } from '@wordpress/editor';

import TextInputState from 'react-native/lib/TextInputState';

type PropsType = BlockType & {
	clientId: string,
	rootClientId: string,
	isSelected: boolean,
	isFirstBlock: boolean,
	isLastBlock: boolean,
	showTitle: boolean,
	borderStyle: Object,
	focusedBorderColor: string,
	getBlockIndex: ( clientId: string, rootClientId: string ) => number,
	getPreviousBlockClientId: ( clientId: string ) => string,
	getNextBlockClientId: ( clientId: string ) => string,
	onChange: ( attributes: mixed ) => void,
	onInsertBlocks: ( blocks: Array<Object>, index: number ) => void,
	onCaretVerticalPositionChange: ( targetId: number, caretY: number, previousCaretY: ?number ) => void,
	onReplace: ( blocks: Array<Object> ) => void,
	onSelect: ( clientId: string ) => void,
	mergeBlocks: ( clientId: string, clientId: string ) => void,
	moveBlockUp: () => void,
	moveBlockDown: () => void,
	removeBlock: () => void,
};

type StateType = {
	isFullyBordered: boolean;
}

export class BlockHolder extends React.Component<PropsType, StateType> {
	constructor( props: PropsType ) {
		super( props );

		this.state = {
			isFullyBordered: false,
		};
	}

	onFocus = ( event: NativeSyntheticEvent<NativeTouchEvent> ) => {
		if ( event ) {
			// == Hack for the Alpha ==
			// When moving the focus from a TextInput field to another kind of field the call that hides the keyboard is not invoked
			// properly, resulting in keyboard up when it should not be there.
			// The code below dismisses the keyboard (calling blur on the last TextInput field) when the field that now gets the focus is a non-textual field
			const currentlyFocusedTextInput = TextInputState.currentlyFocusedField();
			if ( event.nativeEvent.target !== currentlyFocusedTextInput && ! TextInputState.isTextInput( event.nativeEvent.target ) ) {
				TextInputState.blurTextInput( currentlyFocusedTextInput );
			}
		}
		this.props.onSelect( this.props.clientId );
	};

	onInlineToolbarButtonPressed = ( button: number ) => {
		switch ( button ) {
			case InlineToolbarActions.UP:
				this.props.moveBlockUp();
				break;
			case InlineToolbarActions.DOWN:
				this.props.moveBlockDown();
				break;
			case InlineToolbarActions.DELETE:
				this.props.removeBlock();
				break;
		}
	};

	insertBlocksAfter = ( blocks: Array<Object> ) => {
		const order = this.props.getBlockIndex( this.props.clientId, this.props.rootClientId );
		this.props.onInsertBlocks( blocks, order + 1 );

		if ( blocks[ 0 ] ) {
			// focus on the first block inserted
			this.props.onSelect( blocks[ 0 ].clientId );
		}
	};

	mergeBlocks = ( forward: boolean = false ) => {
		const {
			clientId,
			getPreviousBlockClientId,
			getNextBlockClientId,
			mergeBlocks,
		} = this.props;

		const previousBlockClientId = getPreviousBlockClientId( clientId );
		const nextBlockClientId = getNextBlockClientId( clientId );

		// Do nothing when it's the first block.
		if (
			( ! forward && ! previousBlockClientId ) ||
			( forward && ! nextBlockClientId )
		) {
			return;
		}

		if ( forward ) {
			mergeBlocks( clientId, nextBlockClientId );
		} else {
			mergeBlocks( previousBlockClientId, clientId );
		}
	};

	renderToolbar() {
		if ( ! this.props.isSelected ) {
			return null;
		}

		return (
			<InlineToolbar
				clientId={ this.props.clientId }
				onButtonPressed={ this.onInlineToolbarButtonPressed }
				canMoveUp={ ! this.props.isFirstBlock }
				canMoveDown={ ! this.props.isLastBlock }
			/>
		);
	}

	getBlockForType() {
		return (
			<BlockEdit
				name={ this.props.name }
				isSelected={ this.props.isSelected }
				attributes={ this.props.attributes }
				setAttributes={ this.props.onChange }
				onFocus={ this.onFocus }
				onReplace={ this.props.onReplace }
				insertBlocksAfter={ this.insertBlocksAfter }
				mergeBlocks={ this.mergeBlocks }
				onCaretVerticalPositionChange={ this.props.onCaretVerticalPositionChange }
			/>
		);
	}

	renderBlockTitle() {
		return (
			<View style={ styles.blockTitle }>
				<Text>BlockType: { this.props.name }</Text>
			</View>
		);
	}

	render() {
<<<<<<< HEAD
		const { isSelected, clientId } = this.props;
		
		return (
			<TouchableWithoutFeedback accessible={false} onPress={ this.onFocus } onLayout={ this.onBlockHolderLayout } >
				<View style={ [ styles.blockHolder, isSelected && this.blockHolderFocusedStyle() ] }>
=======
		const { isSelected, borderStyle, focusedBorderColor } = this.props;

		const borderColor = isSelected ? focusedBorderColor : 'transparent';

		return (
			<TouchableWithoutFeedback onPress={ this.onFocus } >
				<View style={ [ styles.blockHolder, borderStyle, { borderColor } ] }>
>>>>>>> ed992dcb
					{ this.props.showTitle && this.renderBlockTitle() }
					<View style={ [ ! isSelected && styles.blockContainer, isSelected && styles.blockContainerFocused ] }>{ this.getBlockForType() }</View>
					{ this.renderToolbar() }
				</View>
			</TouchableWithoutFeedback>
		);
	}
}

export default compose( [
	withSelect( ( select, { clientId, rootClientId } ) => {
		const {
			getBlockAttributes,
			getBlockName,
			getBlockIndex,
			getBlocks,
			getPreviousBlockClientId,
			getNextBlockClientId,
			isBlockSelected,
		} = select( 'core/editor' );
		const name = getBlockName( clientId );
		const attributes = getBlockAttributes( clientId );
		const order = getBlockIndex( clientId, rootClientId );
		const isSelected = isBlockSelected( clientId );
		const isFirstBlock = order === 0;
		const isLastBlock = order === getBlocks().length - 1;

		return {
			attributes,
			getBlockIndex,
			getPreviousBlockClientId,
			getNextBlockClientId,
			isFirstBlock,
			isLastBlock,
			isSelected,
			name,
		};
	} ),
	withDispatch( ( dispatch, { clientId, rootClientId } ) => {
		const {
			clearSelectedBlock,
			insertBlocks,
			mergeBlocks,
			moveBlocksDown,
			moveBlocksUp,
			removeBlock,
			replaceBlocks,
			selectBlock,
			updateBlockAttributes,
		} = dispatch( 'core/editor' );

		return {
			mergeBlocks,
			moveBlockDown() {
				moveBlocksDown( clientId );
			},
			moveBlockUp() {
				moveBlocksUp( clientId );
			},
			removeBlock() {
				removeBlock( clientId );
			},
			onInsertBlocks( blocks: Array<Object>, index: number ) {
				insertBlocks( blocks, index, rootClientId );
			},
			onSelect: ( selectedClientId: string ) => {
				clearSelectedBlock();
				selectBlock( selectedClientId );
			},
			onChange: ( attributes: Object ) => {
				updateBlockAttributes( clientId, attributes );
			},
			onReplace( blocks: Array<Object> ) {
				replaceBlocks( [ clientId ], blocks );
			},
		};
	} ),
] )( BlockHolder );<|MERGE_RESOLUTION|>--- conflicted
+++ resolved
@@ -165,21 +165,13 @@
 	}
 
 	render() {
-<<<<<<< HEAD
-		const { isSelected, clientId } = this.props;
-		
-		return (
-			<TouchableWithoutFeedback accessible={false} onPress={ this.onFocus } onLayout={ this.onBlockHolderLayout } >
-				<View style={ [ styles.blockHolder, isSelected && this.blockHolderFocusedStyle() ] }>
-=======
-		const { isSelected, borderStyle, focusedBorderColor } = this.props;
+		const { isSelected, borderStyle, focusedBorderColor, clientId } = this.props;
 
 		const borderColor = isSelected ? focusedBorderColor : 'transparent';
 
 		return (
-			<TouchableWithoutFeedback onPress={ this.onFocus } >
+			<TouchableWithoutFeedback accessible={false} onPress={ this.onFocus } >
 				<View style={ [ styles.blockHolder, borderStyle, { borderColor } ] }>
->>>>>>> ed992dcb
 					{ this.props.showTitle && this.renderBlockTitle() }
 					<View style={ [ ! isSelected && styles.blockContainer, isSelected && styles.blockContainerFocused ] }>{ this.getBlockForType() }</View>
 					{ this.renderToolbar() }
