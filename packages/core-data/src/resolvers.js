--- conflicted
+++ resolved
@@ -345,39 +345,20 @@
  * @param {string} postType The type of the parent post.
  * @param {number} postId   The id of the parent post.
  */
-<<<<<<< HEAD
-export const getAutosaves = ( postType, postId ) => async ( {
-	dispatch,
-	resolveSelect,
-} ) => {
-	const {
-		rest_base: restBase,
-		rest_namespace: restNamespace = 'wp/v2',
-	} = await resolveSelect.getPostType( postType );
-	const autosaves = await apiFetch( {
-		path: `/${ restNamespace }/${ restBase }/${ postId }/autosaves?context=edit`,
-	} );
-
-	if ( autosaves && autosaves.length ) {
-		dispatch.receiveAutosaves( postId, autosaves );
-	}
-};
-=======
 export const getAutosaves =
 	( postType, postId ) =>
 	async ( { dispatch, resolveSelect } ) => {
-		const { rest_base: restBase } = await resolveSelect.getPostType(
+		const { rest_base: restBase, rest_namespace: restNamespace = 'wp/v2', } = await resolveSelect.getPostType(
 			postType
 		);
 		const autosaves = await apiFetch( {
-			path: `/wp/v2/${ restBase }/${ postId }/autosaves?context=edit`,
+			path: `/${ restNamespace }/${ restBase }/${ postId }/autosaves?context=edit`,
 		} );
 
 		if ( autosaves && autosaves.length ) {
 			dispatch.receiveAutosaves( postId, autosaves );
 		}
 	};
->>>>>>> 21216389
 
 /**
  * Request autosave data from the REST API.
