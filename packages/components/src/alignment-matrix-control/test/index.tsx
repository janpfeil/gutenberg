/**
 * External dependencies
 */
<<<<<<< HEAD
import { screen, waitFor, within } from '@testing-library/react';
import { render } from '@ariakit/test/react';
import { press, click, sleep } from '@ariakit/test';
=======
import { render, screen, waitFor, within } from '@testing-library/react';
import { press, click } from '@ariakit/test';
>>>>>>> f9216d77

/**
 * Internal dependencies
 */
import AlignmentMatrixControl from '..';

const getControl = () => {
	return screen.getByRole( 'grid' );
};

const getCell = ( name: string ) => {
	return within( getControl() ).getByRole( 'gridcell', { name } );
};

const renderAndInitCompositeStore = async (
	jsx: JSX.Element,
	focusedCell = 'center center'
) => {
	const view = render( jsx );
	await waitFor( () => {
		expect( getCell( focusedCell ) ).toHaveAttribute( 'tabindex', '0' );
	} );
	return view;
};

describe( 'AlignmentMatrixControl', () => {
	describe( 'Basic rendering', () => {
		it( 'should render', async () => {
			await renderAndInitCompositeStore( <AlignmentMatrixControl /> );

			expect( getControl() ).toBeInTheDocument();
		} );

		it( 'should be centered by default', async () => {
			await renderAndInitCompositeStore( <AlignmentMatrixControl /> );

			await press.Tab();

			expect( getCell( 'center center' ) ).toHaveFocus();
		} );
	} );

	describe( 'Should change value', () => {
		describe( 'with Mouse', () => {
			describe( 'on cell click', () => {
				it.each( [
					'top left',
					'top center',
					'top right',
					'center left',
					'center right',
					'bottom left',
					'bottom center',
					'bottom right',
				] )( '%s', async ( alignment ) => {
					const spy = jest.fn();

					await renderAndInitCompositeStore(
						<AlignmentMatrixControl
							value="center"
							onChange={ spy }
						/>
					);

					const cell = getCell( alignment );

					await click( cell );

					expect( cell ).toHaveFocus();
					expect( spy ).toHaveBeenCalledWith( alignment );
				} );

				it( 'unless already focused', async () => {
					const spy = jest.fn();

					await renderAndInitCompositeStore(
						<AlignmentMatrixControl
							value="center"
							onChange={ spy }
						/>
					);

					const cell = getCell( 'center center' );

					await click( cell );

					expect( cell ).toHaveFocus();
					expect( spy ).not.toHaveBeenCalled();
				} );
			} );
		} );

		describe( 'with Keyboard', () => {
			describe( 'on arrow press', () => {
				it.each( [
					[ 'ArrowUp', 'top center' ],
					[ 'ArrowLeft', 'center left' ],
					[ 'ArrowDown', 'bottom center' ],
					[ 'ArrowRight', 'center right' ],
				] as const )( '%s', async ( keyRef, cellRef ) => {
					const spy = jest.fn();

					await renderAndInitCompositeStore(
						<AlignmentMatrixControl onChange={ spy } />
					);

					await press.Tab();
					await press[ keyRef ]();

					expect( getCell( cellRef ) ).toHaveFocus();
					expect( spy ).toHaveBeenCalledWith( cellRef );
				} );
			} );

			describe( 'but not at at edge', () => {
				it.each( [
					[ 'ArrowUp', 'top left' ],
					[ 'ArrowLeft', 'top left' ],
					[ 'ArrowDown', 'bottom right' ],
					[ 'ArrowRight', 'bottom right' ],
				] as const )( '%s', async ( keyRef, cellRef ) => {
					const spy = jest.fn();

					await renderAndInitCompositeStore(
						<AlignmentMatrixControl onChange={ spy } />
					);

					const cell = getCell( cellRef );
					await click( cell );
					await press[ keyRef ]();

					expect( cell ).toHaveFocus();
					expect( spy ).toHaveBeenCalledWith( cellRef );
				} );
			} );
		} );
	} );
} );<|MERGE_RESOLUTION|>--- conflicted
+++ resolved
@@ -1,14 +1,9 @@
 /**
  * External dependencies
  */
-<<<<<<< HEAD
 import { screen, waitFor, within } from '@testing-library/react';
 import { render } from '@ariakit/test/react';
-import { press, click, sleep } from '@ariakit/test';
-=======
-import { render, screen, waitFor, within } from '@testing-library/react';
 import { press, click } from '@ariakit/test';
->>>>>>> f9216d77
 
 /**
  * Internal dependencies
