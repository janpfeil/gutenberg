<!-- Learn how to maintain this file at https://github.com/WordPress/gutenberg/tree/HEAD/packages#maintaining-changelogs. -->

<!--
For each user feature we should also add a importance categorization label  to indicate the relevance of the change for end users of GB Mobile. The format is the following:
[***] → Major new features, significant updates to core flows, or impactful fixes (e.g. a crash that impacts a lot of users) — things our users should be aware of.

[**] → Changes our users will probably notice, but doesn’t impact core flows. Most fixes.

[*] → Minor enhancements and fixes that address annoyances — things our users can miss.
-->

## Unreleased
-   [*] [internal] Move InserterButton from components package to block-editor package [#56494]

## 1.109.1
-   [***] Fix issue when backspacing in an empty Paragraph block [#56496]
<<<<<<< HEAD
-   [**] Editor displays user of network connection status when offline [#56627]
=======
-   [**] Fixes a crash on pasting MS Word list markup [#56653]
>>>>>>> 7b1f24c6

## 1.109.0
-   [*] Audio block: Improve legibility of audio file details on various background colors [#55627]
-   [*] In the deeply nested block warning, only display the ungroup option for blocks that support it [#56445]

## 1.108.0
-   [*] Fix error when pasting deeply nested structure content [#55613]
-   [*] Fix crash related to accessing undefined value in `TextColorEdit` [#55664]

## 1.107.0
-   [*] Social Icons: Fix visibility of inactive icons when used with block based themes in dark mode [#55398]
-   [*] Synced Patterns: Fix visibility of heading section when used with block based themes in dark mode [#55399]
-   [*] Classic block: Add option to convert to blocks [#55461]

## 1.106.0
-   [*] Exit Preformatted and Verse blocks by triple pressing the Return key [#53354]
-   [*] Fix quote block border visibility when used with block based themes in dark mode [#54964]

## 1.105.0
-   [*] Limit inner blocks nesting depth to avoid call stack size exceeded crash [#54382]
-   [*] Prevent crashes when setting an invalid media URL for Video or Audio blocks [#54834]
-   [**] Fallback to Twitter provider when embedding X URLs [#54876]
-   [*] [internal] Update Ruby version from 2.7.4 to 3.2.2 [#54897]

## 1.104.0
-   [*] Fix the obscurred "Insert from URL" input for media blocks when using a device in landscape orientation. [#54096]
-   [**] RichText - Update logic for the placeholder text color [#54259]

## 1.103.3
-   [*] Bump `WordPress-Aztec-iOS` version to `1.19.9` [#54456]

## 1.103.2
-   [*] Fix issue with missing characters in Add Media placeholder button [#54281]

## 1.103.1
-   [**] Fix long-press gestures not working in RichText component [Android] [#54213]

## 1.103.0
-   [**] Replace third-party dependency react-native-hsv-color-picker with first-party code [#53329]
-   [*] Search Control - Prevent calling TextInput's methods when undefined [#53745]
-   [*] Improve horizontal rule styles to avoid invisible lines [#53883]
-   [*] Fix horizontal rule style extensions [#53917]
-   [*] Add block outline to all Social Link blocks when selected [#54011]
-   [*] Columns block - Fix transforming into a Group block crash [#54035]
-   [*] Fix Social Icons block alignment [#54100]

## 1.102.1
- [**] Fix Voice Over and assistive keyboards [#53895]

## 1.102.0
-   [*] Display custom color value in mobile Cover Block color picker [#51414]
-   [**] Display outline around selected Social Link block [#53377]
-   [**] Fixes font customization not getting updated on iOS [#53391]

## 1.101.2
-  [**] Fix Voice Over and assistive keyboards [#53895]

## 1.101.1
-   [**] Fix the dynamic height when opening/closing navigation screens within the bottom sheet. [https://github.com/WordPress/gutenberg/pull/53608]

## 1.101.0
-   [*] Remove visual gap in mobile toolbar when a Gallery block is selected [#52966]
-   [*] Remove Gallery caption button on mobile [#53010]
-   [**] Upgrade React Native to 0.71.11 [#51303]
-   [*] Upgrade Gradle to 8.2.1 & AGP to 8.1.0 [#52872]
-   [*] Fix Gallery block selection when adding media [#53127]

## 1.100.2
-   [**] Fix iOS Focus loop for RichText components [#53217]

## 1.100.1
-   [**] Add WP hook for registering non-core blocks [#52791]

## 1.100.0
-   [**] Add media inserter buttons to editor toolbar [#51827]
-   [**] Update native BlockOutline component styles to remove blue border from blocks [#51222]
-   [**] Move the undo/redo buttons to the navigation bar [#51766]
-   [**] Update Editor block inserter button styles and default text input placeholder/selection styles [#52269]
-   [**] Update Editor toolbar icons and colors [#52336]
-   [*] Update Block Settings button border [#52715]

## 1.99.1
- [**] Fix crash related to removing a block under certain conditions [#52595]

## 1.99.0
-   [*] Rename "Reusable blocks" to "Synced patterns", aligning with the web editor. [#51704]
-   [**] Fix a crash related to Reanimated when closing the editor [#52320]

## 1.98.1
-   [*] fix: Display heading level dropdown icons and labels [#52004]

## 1.98.0
-   [*] Image block - Fix issue where in some cases the image doesn't display the right aspect ratio [#51463]
-   [*] Fix cursor positioning when dictating text on iOS [#51227]

## 1.97.1
-   [**] Fix crash when using the delete key to remove a single button [#51435]
-   [*] Ensure text input field is not editable when Bottom sheet cell is disabled [#51567]

## 1.97.0
-   [**] [iOS] Fix dictation regression, in which typing/dictating at the same time caused content loss. [#49452]
-   [*] [internal] Upgrade compile and target sdk version to Android API 33 [#50731]
-   [*] Display lock icon in disabled state of `Cell` component [#50907]

## 1.96.1
-   [**] Fix Android-only issue related to block toolbar not being displayed on some blocks in UBE [#51131]

## 1.96.0
-   [**] Tapping on all nested blocks gets focus directly instead of having to tap multiple times depending on the nesting levels. [#50672]
-   [*] Add disabled style to `Cell` component [#50665]
-   [**] Fix undo/redo history when inserting a link configured to open in a new tab [#50460]
-   [*] [List block] Fix an issue when merging a list item into a Paragraph would remove its nested list items. [#50701]

## 1.95.0
-   [*] Fix crash when trying to convert to regular blocks an undefined/deleted reusable block [#50475]
-   [**] Tapping on nested text blocks gets focus directly instead of having to tap multiple times depeding on the nesting levels. [#50108]
-   [*] Use host app namespace in reusable block message [#50478]
-   [**] Configuring a link to open in a new tab no longer results in a partial loss of edit history (undo and redo) [#50460]

## 1.94.0
-   [*] Split pasted content between title and body. [#37169]

## 1.93.1
-   [**] Fix regression with the Color hook and ColorPanel. [#49917]

## 1.93.0
-   [***] [iOS] Fixed iOS scroll jumping issue by refactoring KeyboardAwareFlatList improving writing flow and caret focus handling. [#48791]

## 1.92.1
-   [*] Avoid empty Gallery block error [#49557]

## 1.92.0
* No User facing changes *

## 1.91.0
-   [*] Allow new block transformations for most blocks. [#48792]

## 1.90.0
-   [*] Fix parsing of css units for null matched values [#48484]
-   [*] Spacer block - Add initial support for spacing presets [#47258]
-   [*] Support Visual Regression testing [#47845]
-   [*] Add metadata parameter to media upload events [#48103]  

## 1.89.1 
-   [*] Fix inaccessible block settings within the unsupported block editor [#48435]

## 1.89.0 
* No User facing changes *

## 1.88.0 
-   [*] Bump Android `minSdkVersion` to 24 [#47604]
-   [*] Update React Native Reanimated to 2.9.1-wp-3 [#47574]
-   [*] Bump Aztec version to `1.6.3` [#47610]

## 1.87.3
-   [*] Fix insert blocks not handling raw string properly in unsupported block editor [#47472]

## 1.87.2
-   [*] Add boolean contentStyle and clientId check to Column Edit InnerBlocks [#47234]
-   [*] Line-height and font-size regression fixes [#47284]

## 1.87.1
-   [**] Gallery block: Address styling regression, in which negative margin was added [#47086]
-   [*] RichText - Parse CSS values and avoid setting undefined ones [#47080]

## 1.87.0
-   [*] Add capabilities to force only Core blocks and control Support section [#46215]

## 1.86.1
-   [*] Block Actions Menu - Fix block title regression and adds integration tests [#46699]

## 1.86.0
-   [**] Upgrade React Native to 0.69.4 [#43485]
-   [**] Prevent error message from unneccesarily firing when uploading to Gallery block [#46175]

## 1.85.1
-   [**] Prevent error message from unneccesarily firing when uploading to Gallery block [#46175]

## 1.85.0
-   [*] [iOS] Fixed iOS Voice Control support within Image block captions. [#44850]

## 1.84.1
-   [**] Native inner blocks merge where appropriate [#45048]

## 1.84.0
-   [*] Upgrade compile and target sdk version to Android API 31 [#44610]
-   [*] [iOS] Fixed iOS Voice Control support within Image block captions. [#44850]

## 1.83.0
* No User facing changes *

## 1.82.1
-   [**] List block v2: Fix issues splitting or merging paragraphs into the block [#43949]

## 1.82.0
-   [*] [iOS] Explicitly set tint color for action sheets to always be blue [#43759]

## 1.81.2
-   [**] List V2 - Prevent error when list is empty [#43861]

## 1.81.1
-   [*] List block v2: Fix text color inconsistencies with list items [#43244]
-   [*] Use default placeholder text color for native List Item [#43353]
-   [**] Add BlockListCompact [#43431]
-   [*] Fix dynamic React Native version [#43058]
-   [**] Disable FastImage on Android [#43322]

## 1.81.0
-   [***] List block V2 [#42702]

## 1.80.1
-   [*] Image - Workaround for Android and orientation changes [#42900]

## 1.80.0
-   [*] Add React Native FastImage [#42009]
-   [*] Block inserter displays block collections [#42405]
-   [*] Fix incorrect spacing within Image alt text footnote [#42504]
-   [***] Gallery and Image block - Performance improvements [#42178]

## 1.79.1
-   [**] Fix a crash when scrolling posts containing Embed blocks (Android 12 only) [#42514]

## 1.79.0
-   [*] Add 'Insert from URL' option to Video block [#41493]
-   [*] Image block copies the alt text from the media library when selecting an item [#41839]
-   [*] Introduce "block recovery" option for invalid blocks [#41988]

## 1.78.1

-   [**] Re-introduce support for v1 of the Gallery block to the native version of the editor [#41533]
-   [**] Fix missing translations for locales that include region (only on Android) [#41685]

## 1.78.0

-   [*] Bump react-native-gesture-handler to version 2.3.2 [#41337]

## 1.77.1

-   [***] Fix crash on iOS related to JSI and Reanimated [#41482]

## 1.77.0

-   [*] [a11y] Improve text read by screen readers for BottomSheetSelectControl [#41036]
-   [*] Add 'Insert from URL' option to Image block [#40334]

## 1.76.3

-   [***] Fix crash on iOS related to JSI and Reanimated [#41482]

## 1.76.2

-   [*] Ensure post title gets focused when is notified from native side [#41371]

## 1.76.1

-   [*] BlockList - Add internal onLayout from CellRendererComponent to BlockListItemCell [#41105]
-   [*] Fix Drag & Drop Chip positioning issue with RTL languages [#41053]
-   [*] Add drag & drop help guide in Help & Support screen [#40961]
-   [**] Fix drag mode not being enabled when long-pressing over Shortcode block [#41155]

## 1.76.0

-   [**] [Buttons block] Fix Android-only issue related to displaying formatting buttons after closing the block settings [#40725]
-   [**] [Cover block] Improve color contrast between background and text [#40691]
-   [*] [Gallery block] Fix broken "Link To" settings and add "Image Size" settings [#40947]
-   [***] Add drag & drop blocks feature [#40424]

## 1.75.0

-   [*] [Latest Posts block] Add featured image settings [#39257]
-   [*] Prevent incorrect notices displaying when switching between HTML-Visual mode quickly [#40415]
-   [*] [Embed block] Fix inline preview cut-off when editing URL [#35326]
-   [*] [iOS] Prevent gaps shown around floating toolbar when using external keyboard [#40266]

## 1.74.1

-   [**] RichText - Set a default value for selection values [#40581]

## 1.74.0

-   [**] [Quote block] Adds support for V2 behind a feature flag [#40133]
-   [**] Update "add block" button's style in default editor view. [#39726]
-   [*] Remove banner error notification on upload failure [#39694]

## 1.73.1

-   [*] [Spacer block] Fix crash when changing the height value using the text input [#40053]

## 1.73.0

-   [*] Update react-native-reanimated version to 2.4.1 [#39430]
-   [*] Upgrade Gradle to 7.4 & AGP to 7.1.1 [#39508]
-   [*] Add waits to fix editor test flakiness [#39668]

## 1.72.1

-   [*] Detect GIF badge during render [#39882]

## 1.72.0

-   [*] Add GIF badge for animated GIFs uploaded to Image blocks [#38996]
-   [*] Small refinement to media upload errors, including centring and tweaking copy. [#38951]
-   [*] Update gesture handler and reanimated libraries [#39098]
-   [*] Fix issue with list's starting index and the order [#39354]

## 1.71.3

-   [*] Fix autocorrected Headings applying bold formatting on iOS [#38633]
-   [***] Support for multiple color palettes [#38417]

## 1.71.1

-   [*] Highlight text: Check if style attribute value is defined during filtering [#38670]

## 1.71.0

-   [*] Image block: Replacing the media for an image set as featured prompts to update the featured image [#34666]
-   [***] Font size and line-height support for text-based blocks used in block-based themes [#38205]

## 1.70.3

-   [*] Highlight text: Check if style attribute value is defined during filtering [#38670]

## 1.70.2

-   [**] Rich Text - Validate link colors [#38474]

## 1.70.1

-   [**] [Gallery block] Fix crash when adding images and selecting a gallery item [#38238]

## 1.70.0

-   [**] Fix content justification attribute in Buttons block [#37887]
-   [*] Hide help button from Unsupported Block Editor. [#37221]
-   [*] Add contrast checker to text-based blocks [#34902]
-   [*] [Image block] Fix missing translations [#37956]
-   [*] Fix cut-off setting labels by properly wrapping the text [#37993]
-   [*] Highlight text: fix applying formatting for non-selected text [#37915]
-   [*] Fix missing translations of color settings [#38026]

## 1.69.1

-   [*] Fix app freeze when closing link picker while virtual keyboard is hidden [#37782]
-   [*] Gallery block - Fix bug when migrating from old galleries format [#37889]
-   [*] RichText - Use parsed font size values when comparing new changes [#37951]

## 1.69.0

-   [*] Give multi-line block names central alignment in inserter [#37185]
-   [**] Fix empty line apperaing when splitting heading blocks on Android 12 [#37279]
-   [**] Fix missing translations by refactoring the editor initialization code [#37073]
-   [**] Fix text formatting mode lost after backspace is used [#37676]
-   [*] Fix app freeze when closing link picker while virtual keyboard is hidden [#37782]

## 1.68.0

-   [**] Fix undo/redo functionality in links when applying text format [#36861]
-   [**] [iOS] Fix scroll update when typing in RichText component [#36914]
-   [*] [Preformatted block] Fix an issue where the background color is not showing up for standard themes [#36883]
-   [**] Update Gallery Block to default to the new format and auto-convert old galleries to the new format [#36191]
-   [***] Highlight text - enables color customization for specific text within a Paragraph block [#36028]

## 1.67.0

-   [**] Adds Clipboard Link Suggestion to Image block and Button block [#35972]
-   [*] [Embed block] Included Link in Block Settings [#36099]
-   [**] Fix tab titles translation of inserter menu [#36534]
-   [*] [Media & Text block] Fix an issue where the text font size would be bigger than expected in some cases [#36570]
-   [**] [Gallery block] When a gallery block is added, the media options are auto opened for v2 of the Gallery block. [#36757]

## 1.66.0

-   [**] [Image block] Add ability to quickly link images to Media Files and Attachment Pages [#34846]
-   [*] Fixed a race condition when autosaving content (Android) [#36072]

## 1.65.1

-   [**] Fixed a crash that could occur when copying lists from Microsoft Word. [https://github.com/WordPress/gutenberg/pull/36019]

## 1.65.0

-   [**] Search block - Text and background color support [#35511]
-   [*] [Embed Block] Fix loading glitch with resolver resolution approach [#35798]
-   [*] Fixed an issue where the Help screens may not respect an iOS device's notch. [#35570]
-   [**] Block inserter indicates newly available block types [#35201]
-   [*] Add support for the Mark HTML tag [#35956]

## 1.64.1

-   [**] Fix updating the block list after block removal [#35721]
-   [**] Cover block: Change dimRatio to 50 if media added and dimRatio is set to 100 [#35792]

## 1.64.0

-   [*] [Embed block] Fix inline preview cut-off when editing URL [#35321]
-   [**] [Embed block] Detect when an embeddable URL is pasted into an empty paragraph. [#35204]
-   [*] [Unsupported Block Editor] Fix text selection bug for Android [#34668]
-   [*] [Embed block] Fix URL not editable after dismissing the edit URL bottom sheet with empty value [#35460]
-   [**] Pullquote block - Added support for text and background color customization [#34451]
-   [**] Preformatted block - Added support for text and background color customization [#35314]

## 1.63.1

-   [*] Fixed missing modal backdrop for Android help section [#35557]
-   [*] Fixed erroneous overflow within editor Help screens. [#35552]

## 1.63.0

-   [**] [Embed block] Add the top 5 specific embed blocks to the Block inserter list [#34967]
-   [*] Embed block: Fix URL update when edited after setting a bad URL of a provider [#35013]
-   [**] Users can now contact support from inside the block editor screen. [#34890]

## 1.62.2

-   Same as 1.62.1 but with the changelog.

## 1.62.1

-   [**] Image block: fix height and border regression. [#34957]
-   [**] Column block: fix width attribute float cut off. [#34604]

## 1.62.0

-   [**] [Embed block] Implement WP embed preview component [#34004]
-   [*] [Embed block] Fix content disappearing on Android when switching light/dark mode [#34207]
-   [*] Embed block: Add device's locale to preview content [#33858]
-   [**] Fix Android-only issue of main toolbar initial position being wrong when RTL [#34617]
-   [**] Embed block: Implemented the No Preview UI when an embed is successful, but we're unable to show an inline preview [#34626]
-   [*] Column block: Translate column width's control labels [#34777]
-   [**] Enable embed preview for Instagram and Vimeo providers. [#34563]
-   [**] Embed block: Add error bottom sheet with retry and convert to link actions. [#34604]

## 1.61.2

-   [*] Image block - Fix height and border regression. [#34957]

## 1.61.1

-   [*] Fix crash related to reusable blocks in the block picker. [#34873]

## 1.61.0

-   [**] Enable embed preview for a list of providers (for now only YouTube and Twitter) [#34446]
-   [***] Inserter: Add Inserter Block Search [https://github.com/WordPress/gutenberg/pull/33237]

## 1.60.1

-   [*] RNmobile: Fix the cancel button on Block Variation Picker / Columns Block. [#34249]
-   [*] Column block: Fix Android close button alignment. [#34332]

## 1.60.0

-   [**] Embed block: Add "Resize for smaller devices" setting. [#33654]

## 1.59.2

-   [*] Inserter: Prevent non-deterministic order of inserter items [#34078]
-   [*] Fix missing block title of core/latest-posts block [#34116]

## 1.59.1

-   [*] Global styles - Add color to the block styles filter list [#34000]
-   [*] Rich text - toTree - Add check in replacements before accessing its type [#34020]

## 1.59.0

-   [*] [Android] Fix UBE's inaccessible "more" toolbar item. [#33740]
-   [*] Image block: Add a "featured" banner and ability to set or remove an image as featured. (iOS only) [#31345]

## 1.58.3

-   [*] Rich text - toTree - Add check in replacements before accessing its type [#34020]

## 1.58.2

-   [*] Fix issue with text input in alt text settings [#33845]

## 1.58.1

-   [*] Global styles: Check for undefined values and merge user colors [#33707]
-   [*] [Embed block] Disable paragraph transform [#33745]

## 1.58.0

-   [***] New Block: Embed block. [#33452]

## 1.57.0

-   [*] Update loading and failed screens for web version of the editor [#32395]
-   [*] Handle floating keyboard case - Fix issue with the block selector on iPad. [#33089]
-   [**] Added color/background customization for text blocks. [#33250]

## 1.56.0

-   [*] Tweaks to the badge component's styling, including change of background color and reduced padding. [#32865]

## 1.55.2

-   [**] Fix incorrect block insertion point after blurring the post title field. [#32831]

## 1.55.1

-   [*] Fix: RNMobile borderRadius value setting [#32717]
-   [*] Improve unsupported block message for reusable block [#32618]

## 1.55.0

-   [*] Gallery block - Fix gallery images caption text formatting [#32351]
-   [*] Image block: "Set as featured" button within image block settings. (Android only) [#31705]
-   [***] Audio block now available on WP.com sites on the free plan. [#31966]

## 1.54.0

-   [***] Slash inserter [#29772]
-   [*] Audio block: Add Insert from URL functionality. [#27817]
-   [*] The BottomSheet Cell component now supports the help prop so that a hint can be supplied to all Cell based components. [#30885]
-   [***] Enable reusable block only in WP.com sites [#31744]

## 1.53.1

-   [*] Fix missing title for some unsupported blocks [#31743]

## 1.53.0

-   [*] Bottom-sheet: Add custom header [#30291]
-   [*] Fixes color picker rendering bug when scrolling [#30994]
-   [*] Add enableCaching param to fetch request on Android [#31186]
-   [***] Add reusable blocks to the inserter menu. [#28495]

## 1.52.2

-   [*] Disabled featured image banner on iOS. [#31681]

## 1.52.1

-   [*] Fixes for the generated localized strings files.

## 1.52.0

-   [***] Search block now available on mobile! [https://github.com/WordPress/gutenberg/pull/30783]
-   [*] Image block: Add a "featured" banner. (Android only) [#30806]
-   [**] The media upload options of the Image, Video and Gallery block automatically opens when the respective block is inserted. [#29546]
-   [**] The media upload options of the File and Audio block automatically opens when the respective block is inserted. [#31025]
-   [*] Fixed a bug where the Search block was stealing focus from the Image block upon updating image asset [#31393]

## 1.51.1

-   [*] Updates relative block-support asset path [#31184]

## 1.51.0

-   [*] Image block: Improve text entry for long alt text. [#29670]
-   [*] a11y: Bug fix: Allow stepper cell to be selected by screenreader [#30694]

## 1.50.1

-   [*] Truncate rangecell screenreader decimals] [#30678]
-   [*] Fix Quote block citation [#30548]
-   [**] Fix crash from non-adjustable unit RangeCell a11y activation [#30636]
-   [**] Fix Unsupported Block Editor on Android [#30650]

## 1.50.0

-   [***] a11y: Screenreader improvements for the UnitControl component [#29741]

## 1.49.0

-   [*] Remove the cancel button from settings options (Android only) [https://github.com/WordPress/gutenberg/pull/29599]

## 1.48.0

-   [**] Buttons block: added width setting. [#28543]

## 1.47.2

-   [**] Adds a `replaceBlock` method to iOS bridge delegate with a string to match the clientID and the contents to replace with. [#29734]

## 1.47.1

-   [**] Reduce the number of items per page when fetching reusable blocks to prevent a crash. [#29626]

## 1.47.0

-   [**] Add support for setting Cover block focal point. [#25810]

## 1.46.1

-   [**] Make inserter long-press options "add to beginning" and "add to end" always available. [#28610]
-   [*] Fix crash when Column block width attribute was empty. [#29015]

## 1.46.0

-   [***] New Block: Audio [#27401, #27467, #28594]
-   [**] Add support for setting heading anchors [#27935]
-   [**] Disable Unsupported Block Editor for Reusable blocks [#28552]
-   [**] Add proper handling for single use blocks such as the more block [#28339]

## 1.45.0

-   [*] Use react-native-url-polyfill in globals - [https://github.com/WordPress/gutenberg/pull/27867]
-   [*] Remove Old Layout Picker - [https://github.com/WordPress/gutenberg/pull/27640]

## 1.44.1

-   [**] Fix crash in mobile paragraph blocks with custom font size [#28121]
-   [**] Add move to top bottom when long pressing block movers [#27554]

## 1.44.0

-   [***] Add support for cross-posting between sites
-   [***] Full-width and wide alignment support for Columns

## 1.43.0

-   [***] New Block: File [#27228]
-   [**] Fix issue where a blocks would disappear when deleting all of the text inside without requiring the extra backspace to remove the block. [#27583]

## 1.42.0

-   [***] Adding support for selecting different unit of value in Cover and Columns blocks [#26161]
-   [**] Button block - Add link picker to the block settings [#26206]
-   [**] Support to render background/text colors in Group, Paragraph and Quote blocks [#25994]
-   [*] Fix theme colors syncing with the editor [#26821]
-   [**] Fix issue where a blocks would disappear when deleting all of the text inside without requiring the extra backspace to remove the block. [#27583]

## 1.41.0

-   [***] Faster editor start and overall operation on Android [#26732]
-   [*] [Android] Enable multiple upload support for Image block

## 1.40.0

## 1.39.1

-   [*] Heading block - Disable full-width/wide alignment [#26308]

## 1.39.0

-   [***] Full-width and wide alignment support for Video, Latest-posts, Gallery, Media & text, and Pullquote block
-   [***] Fix unsupported block bottom sheet is triggered when device is rotated
-   [***] Unsupported Block Editor: Fixed issue when cannot view or interact with the classic block on Jetpack site

## 1.38.0

[***] Add support for selecting user's post when configuring the link

## 1.37.0

-   [**] Add support for rounded style in Image block
-   [***] Full-width and wide alignment support for Group, Cover and Image block

## 1.36.1

-   [**] [iOS] Fixed Dark Mode transition for editor menus.

## 1.36.0

-   [**] [Android] Removed pullquote dev only restriction in Android
-   [**] Reflect changes of slider in block settings immediately.

## 1.35.0

-   [***] Fixed empty text fields on RTL layout. Now they are selectable and placeholders are visible.
-   [**] Add settings to allow changing column widths
-   [**] Media editing support in Gallery block.

## 1.34.0

-   [***] Media editing support in Cover block.
-   [*] Fixed a bug on the Heading block, where a heading with a link and string formatting showed a white shadow in dark mode.

## 1.33.1

-   Fixed a bug in the @-mentions feature where dismissing the @-mentions UI removed the @ character from the post.

## 1.33.0

-   [***] Media editing support in Media & Text block.
-   [***] New block: Social Icons
-   [*] Cover block placeholder is updated to allow users start the block with a background color

## 1.32.0

-   [***] Adds Copy, Cut, Paste, and Duplicate functionality to blocks
-   [***] Add support for mentions.
-   [***] Users can now individually edit unsupported blocks found in posts or pages.
-   [*] [iOS] Improved editor loading experience with Ghost Effect.

## 1.31.1

-   Fix for pullquote stylying in dark mode.
-   Fix for button style.

## 1.31.0

-   [**] Add support for customizing gradient type and angle in Buttons and Cover blocks.
-   [*] Show content information (block, word and characters counts).
-   [*] [Android] Fix handling of upload completion while re-opening the editor

## 1.30.0

-   [**] Adds editor support for theme defined colors and theme defined gradients on cover and button blocks.
-   [*] Support for breaking out of captions/citation authors by pressing enter on the following blocks: image, video, gallery, quote, and pullquote.

## 1.29.1

-   Revert Creating undo levels less frequently

## 1.29.0

-   [**] Add support for changing overlay color settings in Cover block
-   Add enter/exit animation in FloatingToolbar
-   [***] New block: Verse
-   [*] Fix merging of text blocks when text had active formatting (bold, italic, strike, link)
-   [***] Trash icon that is used to remove blocks is moved to the new menu reachable via ellipsis button in the block toolbar
-   [**] Block toolbar can now collapse when the block width is smaller than the toolbar content
-   [**] Creating undo levels less frequently
-   [**] Tooltip for page template selection buttons
-   [*] Fix button alignment in page templates and make strings consistent
-   [*] Add support for displaying radial gradients in Buttons and Cover blocks

## 1.28.2

-   [***] Disable Pullquote Block on Android

## 1.28.1

-   [**] Avoid crash when editor selection state becomes invalid

## 1.28.0

-   [***] New block: Pullquote
-   [**] Add support for changing background and text color in Buttons block
-   [*] Fix the icons and buttons in Gallery, Paragraph, List and MediaText block on RTL mode
-   [**] Remove Subscription Button from the Blog template since it didn't have an initial functionality and it is hard to configure for users.
-   [**] [iOS] Add support for the subscript `<sub>` and superscript `<sup>`HTML elements in text blocks
-   [**] Update page templates to use recently added blocks

## 1.27.1

-   Remove Subscription Button from the Blog template since it didn't have an initial functionality and it is hard to configure for users.

## 1.27.0

-   Block Editor: Add dialog for mentioning other users in your post
-   Prefill caption for image blocks when available on the Media library
-   New block: Buttons. From now you’ll be able to add the individual Button block only inside the Buttons block
-   Fix bug where whitespaces at start of text blocks were being removed
-   Add support for upload options in Cover block
-   [Android] Floating toolbar, previously located above nested blocks, is now placed at the top of the screen
-   [iOS] Floating toolbar, previously located above nested blocks, is now placed at the bottom of the screen
-   Fix the icons in FloatingToolbar on RTL mode
-   [Android] Add alignment options for heading block
-   Fix Quote block so it visually reflects selected alignment
-   Fix bug where buttons in page templates were not rendering correctly on web

## 1.26.0

-   [iOS] Disable ripple effect in all BottomSheet's controls.
-   [Android] Disable ripple effect for Slider control
-   New block: Columns
-   New starter page template: Blog
-   Make Starter Page Template picker buttons visible only when the screen height is enough
-   Fix a bug which caused to show URL settings modal randomly when changing the device orientation multiple times during the time Starter Page Template Preview is open

## 1.25.0

-   New block: Cover
-   [Android] Dark Mode
-   [Android] Improve icon on the "Take a Video" media option
-   Removed the dimming effect on unselected blocks
-   [iOS] Add alignment options for heading block
-   Implemented dropdown toolbar for alignment toolbar in Heading, Paragraph, Image, MediaText blocks
-   Block Editor: When editing link settings, tapping the keyboard return button now closes the settings panel as well as closing the keyboard.
-   [Android] Show an "Edit" button overlay on selected image blocks

## 1.24.0

-   New block: Latest Posts
-   Fix Quote block's left border not being visible in Dark Mode
-   Added Starter Page Templates: when you create a new page, we now show you a few templates to get started more quickly.
-   Fix crash when pasting HTML content with embeded images on paragraphs

## 1.23.0

-   New block: Group
-   Add support for upload options in Gallery block
-   Add support for size options in the Image block
-   New block: Button
-   Add scroll support inside block picker and block settings
-   [Android] Fix issue preventing correct placeholder image from displaying during image upload
-   [iOS] Fix diplay of large numbers on ordered lists
-   Fix issue where adding emojis to the post title add strong HTML elements to the title of the post
-   [iOS] Fix issue where alignment of paragraph blocks was not always being respected when splitting the paragraph or reading the post's html content.
-   We’ve introduced a new toolbar that floats above the block you’re editing, which makes navigating your blocks easier — especially complex ones.

## 1.22.0

-   Make inserter to show options on long-press to add before/after
-   Retry displaying image when connectivity restores
-   [iOS] Show an "Edit" button overlay on selected image blocks
-   [Android] Fix blank post when sharing media from another app
-   Add support for image size options in the gallery block
-   Fix issue that sometimes prevented merging paragraph blocks

## 1.21.0

-   Reduced padding around text on Rich Text based blocks.
-   [Android] Improved stability on very long posts.

## 1.20.0

-   Fix bug where image placeholders would sometimes not be shown
-   Fix crash on undo
-   Style fixes on the navigation UI
-   [iOS] Fix focus issue
-   New block: Shortcode. You can now create and edit Shortcode blocks in the editor.

## 1.19.0

-   Add support for changing Settings in List Block.
-   [iOS] Fix crash dismissing bottom-sheet after device rotation.
-   [Android] Add support for Preformatted block.
-   New block: Gallery. You can now create image galleries using WordPress Media library. Upload feature is coming soon.
-   Add support for Video block settings

## 1.18.0

-   [iOS] Added native fullscreen preview when clicking image from Image Block
-   New block: Spacer

## 1.17.0

-   Include block title in Unsupported block's UI
-   Show new-block-indicator when no blocks at all and when at the last block
-   Use existing links in the clipboard to prefill url field when inserting new link.
-   Media & Text block alignment options
-   Add alignment controls for paragraph blocks
-   [iOS] Fix issue where the keyboard would not capitalize sentences correctly on some cases.
-   [iOS] Support for Pexels image library
-   [Android] Added native fullscreen preview when clicking image from Image Block
-   [iOS] Add support for Preformatted block.
-   [Android] Fix issue when removing image/page break block crashes the app

## 1.16.1

-   [iOS] Fix tap on links bug that reappear on iOS 13.2

## 1.16.0

-   [Android] Add support for pexels images
-   Add left, center, and right image alignment controls

## 1.15.3

-   [iOS] Fix a layout bug in RCTAztecView in iOS 13.2

## 1.15.2

-   Fix issue when copy/paste photos from other apps, was not inserting an image on the post.
-   Fix issue where the block inserter layout wasn't correct after device rotation.

## 1.15.0

-   Fix issue when multiple media selection adds only one image or video block on Android
-   Fix issue when force Touch app shortcut doesn't work properly selecting "New Photo Post" on iOS
-   Add Link Target (Open in new tab) to Image Block.
-   [iOS] DarkMode improvements.
-   [iOS] Update to iOS 11 and Swift 5
-   New block: Media & Text

## 1.14.0

-   Fix a bug on iOS 13.0 were tapping on a link opens Safari
-   Fix a link editing issue, where trying to add a empty link at the start of another link would remove the existing link.
-   Fix missing content on long posts in html mode on Android

## 1.12.0

-   Add rich text styling to video captions
-   Prevent keyboard dismissal when switching between caption and text block on Android
-   Blocks that would be replaced are now hidden when add block bottom sheet displays
-   Tapping on empty editor area now always inserts new block at end of post

## 1.11.0

-   Toolbar scroll position now resets when its content changes.
-   Dark Mode for iOS.

## 1.10.0

-   Adding a block from the post title now shows the add block here indicator.
-   Deselect post title any time a block is added
-   Fix loss of center alignment in image captions on Android

## 1.9.0

-   Enable video block on Android platform
-   Tapping on an empty editor area will create a new paragraph block
-   Fix content loss issue when loading unsupported blocks containing inner blocks.
-   Adding a block from the Post Title now inserts the block at the top of the Post.

## 1.8.0

-   Fix pasting simple text on Post Title
-   Remove editable empty line after list on the List block
-   Performance improvements on rich text editing

## 1.7.0

-   Fixed keyboard flickering issue after pressing Enter repeatedly on the Post Title.
-   New blocks are available: video/quote/more

## 1.6.0

-   Fixed issue with link settings where “Open in New Tab” was always OFF on open.
-   Added UI to display a warning when a block has invalid content.<|MERGE_RESOLUTION|>--- conflicted
+++ resolved
@@ -11,14 +11,11 @@
 
 ## Unreleased
 -   [*] [internal] Move InserterButton from components package to block-editor package [#56494]
+-   [**] Editor displays user of network  status when offline [#56627]
 
 ## 1.109.1
 -   [***] Fix issue when backspacing in an empty Paragraph block [#56496]
-<<<<<<< HEAD
--   [**] Editor displays user of network connection status when offline [#56627]
-=======
 -   [**] Fixes a crash on pasting MS Word list markup [#56653]
->>>>>>> 7b1f24c6
 
 ## 1.109.0
 -   [*] Audio block: Improve legibility of audio file details on various background colors [#55627]
