<!-- Learn how to maintain this file at https://github.com/WordPress/gutenberg/tree/HEAD/packages#maintaining-changelogs. -->

<!--
For each user feature we should also add a importance categorization label  to indicate the relevance of the change for end users of GB Mobile. The format is the following:
[***] → Major new features, significant updates to core flows, or impactful fixes (e.g. a crash that impacts a lot of users) — things our users should be aware of.

[**] → Changes our users will probably notice, but doesn’t impact core flows. Most fixes.

[*] → Minor enhancements and fixes that address annoyances — things our users can miss.
-->

## Unreleased
<<<<<<< HEAD
-   [**] Update Image block progress indicator to use a spinner [#58759]
=======
-   [*] Prevent crash when autoscrolling to blocks [#59110]
-   [*] Remove opacity change when images are being uploaded [#59264]
-   [*] Media & Text blocks correctly show an error message when the attached video upload fails [#59288]
>>>>>>> 4d5fd5a0

## 1.112.0
-   [*] [internal] Upgrade React Native to version 0.71.15 [#57667]
-   [**] Prevent images from temporarily disappearing when uploading media [#57869]
-   [**] Fix crash occurring on large post on Android [#58266]

## 1.111.2
-   [*] [internal] Remove `mediaFilesCollectionBlock` initial prop [#58140]

## 1.111.1
-   [**] Video block: Fix logic for displaying empty state based on source presence [#58015]
-   [**] Fix crash when RichText values are not defined [#58088]

## 1.111.0
-   [**] Image block media uploads display a custom error message when there is no internet connection [#56937]
-   [*] Fix missing custom color indicator for custom gradients [#57605]
-   [**] Display a notice when a network connection unavailable [#56934]

## 1.110.1
-   [**] Fix crash when RichText values are not defined [#58088]

## 1.110.0
-   [*] [internal] Move InserterButton from components package to block-editor package [#56494]
-   [*] [internal] Move ImageLinkDestinationsScreen from components package to block-editor package [#56775]
-   [*] Fix crash when blockType wrapperProps are not defined [#56846]
-   [*] Guard against an Image block styles crash due to null block values [#56903]
-   [**] Fix crash when sharing unsupported media types on Android [#56791]
-   [**] Fix regressions with wrapper props and font size customization [#56985]
-   [***] Avoid keyboard dismiss when interacting with text blocks [#57070]
-   [**] Auto-scroll upon block insertion [#57273]
-   [*] Unselect blocks using the hardware back button (Android) [#57279]

## 1.109.3
-   [**] Fix duplicate/unresponsive options in font size settings. [#56985]

## 1.109.2
-   [**] Fix issue related to text color format and receiving in rare cases an undefined ref from `RichText` component [#56686]
-   [**] Fixes a crash on pasting MS Word list markup [#56653]
-   [**] Address rare cases where a null value is passed to a heading block, causing a crash [#56757]
-   [**] Fixes a crash related to HTML to blocks conversion when no transformations are available [#56723]
-   [**] Fixes a crash related to undefined attributes in `getFormatColors` function of `RichText` component [#56684]
-   [**] Fixes an issue with custom color variables not being parsed when using global styles [#56752]

## 1.109.1
-   [***] Fix issue when backspacing in an empty Paragraph block [#56496]

## 1.109.0
-   [*] Audio block: Improve legibility of audio file details on various background colors [#55627]
-   [*] In the deeply nested block warning, only display the ungroup option for blocks that support it [#56445]

## 1.108.0
-   [*] Fix error when pasting deeply nested structure content [#55613]
-   [*] Fix crash related to accessing undefined value in `TextColorEdit` [#55664]

## 1.107.0
-   [*] Social Icons: Fix visibility of inactive icons when used with block based themes in dark mode [#55398]
-   [*] Synced Patterns: Fix visibility of heading section when used with block based themes in dark mode [#55399]
-   [*] Classic block: Add option to convert to blocks [#55461]

## 1.106.0
-   [*] Exit Preformatted and Verse blocks by triple pressing the Return key [#53354]
-   [*] Fix quote block border visibility when used with block based themes in dark mode [#54964]

## 1.105.0
-   [*] Limit inner blocks nesting depth to avoid call stack size exceeded crash [#54382]
-   [*] Prevent crashes when setting an invalid media URL for Video or Audio blocks [#54834]
-   [**] Fallback to Twitter provider when embedding X URLs [#54876]
-   [*] [internal] Update Ruby version from 2.7.4 to 3.2.2 [#54897]

## 1.104.0
-   [*] Fix the obscurred "Insert from URL" input for media blocks when using a device in landscape orientation. [#54096]
-   [**] RichText - Update logic for the placeholder text color [#54259]

## 1.103.3
-   [*] Bump `WordPress-Aztec-iOS` version to `1.19.9` [#54456]

## 1.103.2
-   [*] Fix issue with missing characters in Add Media placeholder button [#54281]

## 1.103.1
-   [**] Fix long-press gestures not working in RichText component [Android] [#54213]

## 1.103.0
-   [**] Replace third-party dependency react-native-hsv-color-picker with first-party code [#53329]
-   [*] Search Control - Prevent calling TextInput's methods when undefined [#53745]
-   [*] Improve horizontal rule styles to avoid invisible lines [#53883]
-   [*] Fix horizontal rule style extensions [#53917]
-   [*] Add block outline to all Social Link blocks when selected [#54011]
-   [*] Columns block - Fix transforming into a Group block crash [#54035]
-   [*] Fix Social Icons block alignment [#54100]

## 1.102.1
- [**] Fix Voice Over and assistive keyboards [#53895]

## 1.102.0
-   [*] Display custom color value in mobile Cover Block color picker [#51414]
-   [**] Display outline around selected Social Link block [#53377]
-   [**] Fixes font customization not getting updated on iOS [#53391]

## 1.101.2
-  [**] Fix Voice Over and assistive keyboards [#53895]

## 1.101.1
-   [**] Fix the dynamic height when opening/closing navigation screens within the bottom sheet. [https://github.com/WordPress/gutenberg/pull/53608]

## 1.101.0
-   [*] Remove visual gap in mobile toolbar when a Gallery block is selected [#52966]
-   [*] Remove Gallery caption button on mobile [#53010]
-   [**] Upgrade React Native to 0.71.11 [#51303]
-   [*] Upgrade Gradle to 8.2.1 & AGP to 8.1.0 [#52872]
-   [*] Fix Gallery block selection when adding media [#53127]

## 1.100.2
-   [**] Fix iOS Focus loop for RichText components [#53217]

## 1.100.1
-   [**] Add WP hook for registering non-core blocks [#52791]

## 1.100.0
-   [**] Add media inserter buttons to editor toolbar [#51827]
-   [**] Update native BlockOutline component styles to remove blue border from blocks [#51222]
-   [**] Move the undo/redo buttons to the navigation bar [#51766]
-   [**] Update Editor block inserter button styles and default text input placeholder/selection styles [#52269]
-   [**] Update Editor toolbar icons and colors [#52336]
-   [*] Update Block Settings button border [#52715]

## 1.99.1
- [**] Fix crash related to removing a block under certain conditions [#52595]

## 1.99.0
-   [*] Rename "Reusable blocks" to "Synced patterns", aligning with the web editor. [#51704]
-   [**] Fix a crash related to Reanimated when closing the editor [#52320]

## 1.98.1
-   [*] fix: Display heading level dropdown icons and labels [#52004]

## 1.98.0
-   [*] Image block - Fix issue where in some cases the image doesn't display the right aspect ratio [#51463]
-   [*] Fix cursor positioning when dictating text on iOS [#51227]

## 1.97.1
-   [**] Fix crash when using the delete key to remove a single button [#51435]
-   [*] Ensure text input field is not editable when Bottom sheet cell is disabled [#51567]

## 1.97.0
-   [**] [iOS] Fix dictation regression, in which typing/dictating at the same time caused content loss. [#49452]
-   [*] [internal] Upgrade compile and target sdk version to Android API 33 [#50731]
-   [*] Display lock icon in disabled state of `Cell` component [#50907]

## 1.96.1
-   [**] Fix Android-only issue related to block toolbar not being displayed on some blocks in UBE [#51131]

## 1.96.0
-   [**] Tapping on all nested blocks gets focus directly instead of having to tap multiple times depending on the nesting levels. [#50672]
-   [*] Add disabled style to `Cell` component [#50665]
-   [**] Fix undo/redo history when inserting a link configured to open in a new tab [#50460]
-   [*] [List block] Fix an issue when merging a list item into a Paragraph would remove its nested list items. [#50701]

## 1.95.0
-   [*] Fix crash when trying to convert to regular blocks an undefined/deleted reusable block [#50475]
-   [**] Tapping on nested text blocks gets focus directly instead of having to tap multiple times depeding on the nesting levels. [#50108]
-   [*] Use host app namespace in reusable block message [#50478]
-   [**] Configuring a link to open in a new tab no longer results in a partial loss of edit history (undo and redo) [#50460]

## 1.94.0
-   [*] Split pasted content between title and body. [#37169]

## 1.93.1
-   [**] Fix regression with the Color hook and ColorPanel. [#49917]

## 1.93.0
-   [***] [iOS] Fixed iOS scroll jumping issue by refactoring KeyboardAwareFlatList improving writing flow and caret focus handling. [#48791]

## 1.92.1
-   [*] Avoid empty Gallery block error [#49557]

## 1.92.0
* No User facing changes *

## 1.91.0
-   [*] Allow new block transformations for most blocks. [#48792]

## 1.90.0
-   [*] Fix parsing of css units for null matched values [#48484]
-   [*] Spacer block - Add initial support for spacing presets [#47258]
-   [*] Support Visual Regression testing [#47845]
-   [*] Add metadata parameter to media upload events [#48103]  

## 1.89.1 
-   [*] Fix inaccessible block settings within the unsupported block editor [#48435]

## 1.89.0 
* No User facing changes *

## 1.88.0 
-   [*] Bump Android `minSdkVersion` to 24 [#47604]
-   [*] Update React Native Reanimated to 2.9.1-wp-3 [#47574]
-   [*] Bump Aztec version to `1.6.3` [#47610]

## 1.87.3
-   [*] Fix insert blocks not handling raw string properly in unsupported block editor [#47472]

## 1.87.2
-   [*] Add boolean contentStyle and clientId check to Column Edit InnerBlocks [#47234]
-   [*] Line-height and font-size regression fixes [#47284]

## 1.87.1
-   [**] Gallery block: Address styling regression, in which negative margin was added [#47086]
-   [*] RichText - Parse CSS values and avoid setting undefined ones [#47080]

## 1.87.0
-   [*] Add capabilities to force only Core blocks and control Support section [#46215]

## 1.86.1
-   [*] Block Actions Menu - Fix block title regression and adds integration tests [#46699]

## 1.86.0
-   [**] Upgrade React Native to 0.69.4 [#43485]
-   [**] Prevent error message from unneccesarily firing when uploading to Gallery block [#46175]

## 1.85.1
-   [**] Prevent error message from unneccesarily firing when uploading to Gallery block [#46175]

## 1.85.0
-   [*] [iOS] Fixed iOS Voice Control support within Image block captions. [#44850]

## 1.84.1
-   [**] Native inner blocks merge where appropriate [#45048]

## 1.84.0
-   [*] Upgrade compile and target sdk version to Android API 31 [#44610]
-   [*] [iOS] Fixed iOS Voice Control support within Image block captions. [#44850]

## 1.83.0
* No User facing changes *

## 1.82.1
-   [**] List block v2: Fix issues splitting or merging paragraphs into the block [#43949]

## 1.82.0
-   [*] [iOS] Explicitly set tint color for action sheets to always be blue [#43759]

## 1.81.2
-   [**] List V2 - Prevent error when list is empty [#43861]

## 1.81.1
-   [*] List block v2: Fix text color inconsistencies with list items [#43244]
-   [*] Use default placeholder text color for native List Item [#43353]
-   [**] Add BlockListCompact [#43431]
-   [*] Fix dynamic React Native version [#43058]
-   [**] Disable FastImage on Android [#43322]

## 1.81.0
-   [***] List block V2 [#42702]

## 1.80.1
-   [*] Image - Workaround for Android and orientation changes [#42900]

## 1.80.0
-   [*] Add React Native FastImage [#42009]
-   [*] Block inserter displays block collections [#42405]
-   [*] Fix incorrect spacing within Image alt text footnote [#42504]
-   [***] Gallery and Image block - Performance improvements [#42178]

## 1.79.1
-   [**] Fix a crash when scrolling posts containing Embed blocks (Android 12 only) [#42514]

## 1.79.0
-   [*] Add 'Insert from URL' option to Video block [#41493]
-   [*] Image block copies the alt text from the media library when selecting an item [#41839]
-   [*] Introduce "block recovery" option for invalid blocks [#41988]

## 1.78.1

-   [**] Re-introduce support for v1 of the Gallery block to the native version of the editor [#41533]
-   [**] Fix missing translations for locales that include region (only on Android) [#41685]

## 1.78.0

-   [*] Bump react-native-gesture-handler to version 2.3.2 [#41337]

## 1.77.1

-   [***] Fix crash on iOS related to JSI and Reanimated [#41482]

## 1.77.0

-   [*] [a11y] Improve text read by screen readers for BottomSheetSelectControl [#41036]
-   [*] Add 'Insert from URL' option to Image block [#40334]

## 1.76.3

-   [***] Fix crash on iOS related to JSI and Reanimated [#41482]

## 1.76.2

-   [*] Ensure post title gets focused when is notified from native side [#41371]

## 1.76.1

-   [*] BlockList - Add internal onLayout from CellRendererComponent to BlockListItemCell [#41105]
-   [*] Fix Drag & Drop Chip positioning issue with RTL languages [#41053]
-   [*] Add drag & drop help guide in Help & Support screen [#40961]
-   [**] Fix drag mode not being enabled when long-pressing over Shortcode block [#41155]

## 1.76.0

-   [**] [Buttons block] Fix Android-only issue related to displaying formatting buttons after closing the block settings [#40725]
-   [**] [Cover block] Improve color contrast between background and text [#40691]
-   [*] [Gallery block] Fix broken "Link To" settings and add "Image Size" settings [#40947]
-   [***] Add drag & drop blocks feature [#40424]

## 1.75.0

-   [*] [Latest Posts block] Add featured image settings [#39257]
-   [*] Prevent incorrect notices displaying when switching between HTML-Visual mode quickly [#40415]
-   [*] [Embed block] Fix inline preview cut-off when editing URL [#35326]
-   [*] [iOS] Prevent gaps shown around floating toolbar when using external keyboard [#40266]

## 1.74.1

-   [**] RichText - Set a default value for selection values [#40581]

## 1.74.0

-   [**] [Quote block] Adds support for V2 behind a feature flag [#40133]
-   [**] Update "add block" button's style in default editor view. [#39726]
-   [*] Remove banner error notification on upload failure [#39694]

## 1.73.1

-   [*] [Spacer block] Fix crash when changing the height value using the text input [#40053]

## 1.73.0

-   [*] Update react-native-reanimated version to 2.4.1 [#39430]
-   [*] Upgrade Gradle to 7.4 & AGP to 7.1.1 [#39508]
-   [*] Add waits to fix editor test flakiness [#39668]

## 1.72.1

-   [*] Detect GIF badge during render [#39882]

## 1.72.0

-   [*] Add GIF badge for animated GIFs uploaded to Image blocks [#38996]
-   [*] Small refinement to media upload errors, including centring and tweaking copy. [#38951]
-   [*] Update gesture handler and reanimated libraries [#39098]
-   [*] Fix issue with list's starting index and the order [#39354]

## 1.71.3

-   [*] Fix autocorrected Headings applying bold formatting on iOS [#38633]
-   [***] Support for multiple color palettes [#38417]

## 1.71.1

-   [*] Highlight text: Check if style attribute value is defined during filtering [#38670]

## 1.71.0

-   [*] Image block: Replacing the media for an image set as featured prompts to update the featured image [#34666]
-   [***] Font size and line-height support for text-based blocks used in block-based themes [#38205]

## 1.70.3

-   [*] Highlight text: Check if style attribute value is defined during filtering [#38670]

## 1.70.2

-   [**] Rich Text - Validate link colors [#38474]

## 1.70.1

-   [**] [Gallery block] Fix crash when adding images and selecting a gallery item [#38238]

## 1.70.0

-   [**] Fix content justification attribute in Buttons block [#37887]
-   [*] Hide help button from Unsupported Block Editor. [#37221]
-   [*] Add contrast checker to text-based blocks [#34902]
-   [*] [Image block] Fix missing translations [#37956]
-   [*] Fix cut-off setting labels by properly wrapping the text [#37993]
-   [*] Highlight text: fix applying formatting for non-selected text [#37915]
-   [*] Fix missing translations of color settings [#38026]

## 1.69.1

-   [*] Fix app freeze when closing link picker while virtual keyboard is hidden [#37782]
-   [*] Gallery block - Fix bug when migrating from old galleries format [#37889]
-   [*] RichText - Use parsed font size values when comparing new changes [#37951]

## 1.69.0

-   [*] Give multi-line block names central alignment in inserter [#37185]
-   [**] Fix empty line apperaing when splitting heading blocks on Android 12 [#37279]
-   [**] Fix missing translations by refactoring the editor initialization code [#37073]
-   [**] Fix text formatting mode lost after backspace is used [#37676]
-   [*] Fix app freeze when closing link picker while virtual keyboard is hidden [#37782]

## 1.68.0

-   [**] Fix undo/redo functionality in links when applying text format [#36861]
-   [**] [iOS] Fix scroll update when typing in RichText component [#36914]
-   [*] [Preformatted block] Fix an issue where the background color is not showing up for standard themes [#36883]
-   [**] Update Gallery Block to default to the new format and auto-convert old galleries to the new format [#36191]
-   [***] Highlight text - enables color customization for specific text within a Paragraph block [#36028]

## 1.67.0

-   [**] Adds Clipboard Link Suggestion to Image block and Button block [#35972]
-   [*] [Embed block] Included Link in Block Settings [#36099]
-   [**] Fix tab titles translation of inserter menu [#36534]
-   [*] [Media & Text block] Fix an issue where the text font size would be bigger than expected in some cases [#36570]
-   [**] [Gallery block] When a gallery block is added, the media options are auto opened for v2 of the Gallery block. [#36757]

## 1.66.0

-   [**] [Image block] Add ability to quickly link images to Media Files and Attachment Pages [#34846]
-   [*] Fixed a race condition when autosaving content (Android) [#36072]

## 1.65.1

-   [**] Fixed a crash that could occur when copying lists from Microsoft Word. [https://github.com/WordPress/gutenberg/pull/36019]

## 1.65.0

-   [**] Search block - Text and background color support [#35511]
-   [*] [Embed Block] Fix loading glitch with resolver resolution approach [#35798]
-   [*] Fixed an issue where the Help screens may not respect an iOS device's notch. [#35570]
-   [**] Block inserter indicates newly available block types [#35201]
-   [*] Add support for the Mark HTML tag [#35956]

## 1.64.1

-   [**] Fix updating the block list after block removal [#35721]
-   [**] Cover block: Change dimRatio to 50 if media added and dimRatio is set to 100 [#35792]

## 1.64.0

-   [*] [Embed block] Fix inline preview cut-off when editing URL [#35321]
-   [**] [Embed block] Detect when an embeddable URL is pasted into an empty paragraph. [#35204]
-   [*] [Unsupported Block Editor] Fix text selection bug for Android [#34668]
-   [*] [Embed block] Fix URL not editable after dismissing the edit URL bottom sheet with empty value [#35460]
-   [**] Pullquote block - Added support for text and background color customization [#34451]
-   [**] Preformatted block - Added support for text and background color customization [#35314]

## 1.63.1

-   [*] Fixed missing modal backdrop for Android help section [#35557]
-   [*] Fixed erroneous overflow within editor Help screens. [#35552]

## 1.63.0

-   [**] [Embed block] Add the top 5 specific embed blocks to the Block inserter list [#34967]
-   [*] Embed block: Fix URL update when edited after setting a bad URL of a provider [#35013]
-   [**] Users can now contact support from inside the block editor screen. [#34890]

## 1.62.2

-   Same as 1.62.1 but with the changelog.

## 1.62.1

-   [**] Image block: fix height and border regression. [#34957]
-   [**] Column block: fix width attribute float cut off. [#34604]

## 1.62.0

-   [**] [Embed block] Implement WP embed preview component [#34004]
-   [*] [Embed block] Fix content disappearing on Android when switching light/dark mode [#34207]
-   [*] Embed block: Add device's locale to preview content [#33858]
-   [**] Fix Android-only issue of main toolbar initial position being wrong when RTL [#34617]
-   [**] Embed block: Implemented the No Preview UI when an embed is successful, but we're unable to show an inline preview [#34626]
-   [*] Column block: Translate column width's control labels [#34777]
-   [**] Enable embed preview for Instagram and Vimeo providers. [#34563]
-   [**] Embed block: Add error bottom sheet with retry and convert to link actions. [#34604]

## 1.61.2

-   [*] Image block - Fix height and border regression. [#34957]

## 1.61.1

-   [*] Fix crash related to reusable blocks in the block picker. [#34873]

## 1.61.0

-   [**] Enable embed preview for a list of providers (for now only YouTube and Twitter) [#34446]
-   [***] Inserter: Add Inserter Block Search [https://github.com/WordPress/gutenberg/pull/33237]

## 1.60.1

-   [*] RNmobile: Fix the cancel button on Block Variation Picker / Columns Block. [#34249]
-   [*] Column block: Fix Android close button alignment. [#34332]

## 1.60.0

-   [**] Embed block: Add "Resize for smaller devices" setting. [#33654]

## 1.59.2

-   [*] Inserter: Prevent non-deterministic order of inserter items [#34078]
-   [*] Fix missing block title of core/latest-posts block [#34116]

## 1.59.1

-   [*] Global styles - Add color to the block styles filter list [#34000]
-   [*] Rich text - toTree - Add check in replacements before accessing its type [#34020]

## 1.59.0

-   [*] [Android] Fix UBE's inaccessible "more" toolbar item. [#33740]
-   [*] Image block: Add a "featured" banner and ability to set or remove an image as featured. (iOS only) [#31345]

## 1.58.3

-   [*] Rich text - toTree - Add check in replacements before accessing its type [#34020]

## 1.58.2

-   [*] Fix issue with text input in alt text settings [#33845]

## 1.58.1

-   [*] Global styles: Check for undefined values and merge user colors [#33707]
-   [*] [Embed block] Disable paragraph transform [#33745]

## 1.58.0

-   [***] New Block: Embed block. [#33452]

## 1.57.0

-   [*] Update loading and failed screens for web version of the editor [#32395]
-   [*] Handle floating keyboard case - Fix issue with the block selector on iPad. [#33089]
-   [**] Added color/background customization for text blocks. [#33250]

## 1.56.0

-   [*] Tweaks to the badge component's styling, including change of background color and reduced padding. [#32865]

## 1.55.2

-   [**] Fix incorrect block insertion point after blurring the post title field. [#32831]

## 1.55.1

-   [*] Fix: RNMobile borderRadius value setting [#32717]
-   [*] Improve unsupported block message for reusable block [#32618]

## 1.55.0

-   [*] Gallery block - Fix gallery images caption text formatting [#32351]
-   [*] Image block: "Set as featured" button within image block settings. (Android only) [#31705]
-   [***] Audio block now available on WP.com sites on the free plan. [#31966]

## 1.54.0

-   [***] Slash inserter [#29772]
-   [*] Audio block: Add Insert from URL functionality. [#27817]
-   [*] The BottomSheet Cell component now supports the help prop so that a hint can be supplied to all Cell based components. [#30885]
-   [***] Enable reusable block only in WP.com sites [#31744]

## 1.53.1

-   [*] Fix missing title for some unsupported blocks [#31743]

## 1.53.0

-   [*] Bottom-sheet: Add custom header [#30291]
-   [*] Fixes color picker rendering bug when scrolling [#30994]
-   [*] Add enableCaching param to fetch request on Android [#31186]
-   [***] Add reusable blocks to the inserter menu. [#28495]

## 1.52.2

-   [*] Disabled featured image banner on iOS. [#31681]

## 1.52.1

-   [*] Fixes for the generated localized strings files.

## 1.52.0

-   [***] Search block now available on mobile! [https://github.com/WordPress/gutenberg/pull/30783]
-   [*] Image block: Add a "featured" banner. (Android only) [#30806]
-   [**] The media upload options of the Image, Video and Gallery block automatically opens when the respective block is inserted. [#29546]
-   [**] The media upload options of the File and Audio block automatically opens when the respective block is inserted. [#31025]
-   [*] Fixed a bug where the Search block was stealing focus from the Image block upon updating image asset [#31393]

## 1.51.1

-   [*] Updates relative block-support asset path [#31184]

## 1.51.0

-   [*] Image block: Improve text entry for long alt text. [#29670]
-   [*] a11y: Bug fix: Allow stepper cell to be selected by screenreader [#30694]

## 1.50.1

-   [*] Truncate rangecell screenreader decimals] [#30678]
-   [*] Fix Quote block citation [#30548]
-   [**] Fix crash from non-adjustable unit RangeCell a11y activation [#30636]
-   [**] Fix Unsupported Block Editor on Android [#30650]

## 1.50.0

-   [***] a11y: Screenreader improvements for the UnitControl component [#29741]

## 1.49.0

-   [*] Remove the cancel button from settings options (Android only) [https://github.com/WordPress/gutenberg/pull/29599]

## 1.48.0

-   [**] Buttons block: added width setting. [#28543]

## 1.47.2

-   [**] Adds a `replaceBlock` method to iOS bridge delegate with a string to match the clientID and the contents to replace with. [#29734]

## 1.47.1

-   [**] Reduce the number of items per page when fetching reusable blocks to prevent a crash. [#29626]

## 1.47.0

-   [**] Add support for setting Cover block focal point. [#25810]

## 1.46.1

-   [**] Make inserter long-press options "add to beginning" and "add to end" always available. [#28610]
-   [*] Fix crash when Column block width attribute was empty. [#29015]

## 1.46.0

-   [***] New Block: Audio [#27401, #27467, #28594]
-   [**] Add support for setting heading anchors [#27935]
-   [**] Disable Unsupported Block Editor for Reusable blocks [#28552]
-   [**] Add proper handling for single use blocks such as the more block [#28339]

## 1.45.0

-   [*] Use react-native-url-polyfill in globals - [https://github.com/WordPress/gutenberg/pull/27867]
-   [*] Remove Old Layout Picker - [https://github.com/WordPress/gutenberg/pull/27640]

## 1.44.1

-   [**] Fix crash in mobile paragraph blocks with custom font size [#28121]
-   [**] Add move to top bottom when long pressing block movers [#27554]

## 1.44.0

-   [***] Add support for cross-posting between sites
-   [***] Full-width and wide alignment support for Columns

## 1.43.0

-   [***] New Block: File [#27228]
-   [**] Fix issue where a blocks would disappear when deleting all of the text inside without requiring the extra backspace to remove the block. [#27583]

## 1.42.0

-   [***] Adding support for selecting different unit of value in Cover and Columns blocks [#26161]
-   [**] Button block - Add link picker to the block settings [#26206]
-   [**] Support to render background/text colors in Group, Paragraph and Quote blocks [#25994]
-   [*] Fix theme colors syncing with the editor [#26821]
-   [**] Fix issue where a blocks would disappear when deleting all of the text inside without requiring the extra backspace to remove the block. [#27583]

## 1.41.0

-   [***] Faster editor start and overall operation on Android [#26732]
-   [*] [Android] Enable multiple upload support for Image block

## 1.40.0

## 1.39.1

-   [*] Heading block - Disable full-width/wide alignment [#26308]

## 1.39.0

-   [***] Full-width and wide alignment support for Video, Latest-posts, Gallery, Media & text, and Pullquote block
-   [***] Fix unsupported block bottom sheet is triggered when device is rotated
-   [***] Unsupported Block Editor: Fixed issue when cannot view or interact with the classic block on Jetpack site

## 1.38.0

[***] Add support for selecting user's post when configuring the link

## 1.37.0

-   [**] Add support for rounded style in Image block
-   [***] Full-width and wide alignment support for Group, Cover and Image block

## 1.36.1

-   [**] [iOS] Fixed Dark Mode transition for editor menus.

## 1.36.0

-   [**] [Android] Removed pullquote dev only restriction in Android
-   [**] Reflect changes of slider in block settings immediately.

## 1.35.0

-   [***] Fixed empty text fields on RTL layout. Now they are selectable and placeholders are visible.
-   [**] Add settings to allow changing column widths
-   [**] Media editing support in Gallery block.

## 1.34.0

-   [***] Media editing support in Cover block.
-   [*] Fixed a bug on the Heading block, where a heading with a link and string formatting showed a white shadow in dark mode.

## 1.33.1

-   Fixed a bug in the @-mentions feature where dismissing the @-mentions UI removed the @ character from the post.

## 1.33.0

-   [***] Media editing support in Media & Text block.
-   [***] New block: Social Icons
-   [*] Cover block placeholder is updated to allow users start the block with a background color

## 1.32.0

-   [***] Adds Copy, Cut, Paste, and Duplicate functionality to blocks
-   [***] Add support for mentions.
-   [***] Users can now individually edit unsupported blocks found in posts or pages.
-   [*] [iOS] Improved editor loading experience with Ghost Effect.

## 1.31.1

-   Fix for pullquote stylying in dark mode.
-   Fix for button style.

## 1.31.0

-   [**] Add support for customizing gradient type and angle in Buttons and Cover blocks.
-   [*] Show content information (block, word and characters counts).
-   [*] [Android] Fix handling of upload completion while re-opening the editor

## 1.30.0

-   [**] Adds editor support for theme defined colors and theme defined gradients on cover and button blocks.
-   [*] Support for breaking out of captions/citation authors by pressing enter on the following blocks: image, video, gallery, quote, and pullquote.

## 1.29.1

-   Revert Creating undo levels less frequently

## 1.29.0

-   [**] Add support for changing overlay color settings in Cover block
-   Add enter/exit animation in FloatingToolbar
-   [***] New block: Verse
-   [*] Fix merging of text blocks when text had active formatting (bold, italic, strike, link)
-   [***] Trash icon that is used to remove blocks is moved to the new menu reachable via ellipsis button in the block toolbar
-   [**] Block toolbar can now collapse when the block width is smaller than the toolbar content
-   [**] Creating undo levels less frequently
-   [**] Tooltip for page template selection buttons
-   [*] Fix button alignment in page templates and make strings consistent
-   [*] Add support for displaying radial gradients in Buttons and Cover blocks

## 1.28.2

-   [***] Disable Pullquote Block on Android

## 1.28.1

-   [**] Avoid crash when editor selection state becomes invalid

## 1.28.0

-   [***] New block: Pullquote
-   [**] Add support for changing background and text color in Buttons block
-   [*] Fix the icons and buttons in Gallery, Paragraph, List and MediaText block on RTL mode
-   [**] Remove Subscription Button from the Blog template since it didn't have an initial functionality and it is hard to configure for users.
-   [**] [iOS] Add support for the subscript `<sub>` and superscript `<sup>`HTML elements in text blocks
-   [**] Update page templates to use recently added blocks

## 1.27.1

-   Remove Subscription Button from the Blog template since it didn't have an initial functionality and it is hard to configure for users.

## 1.27.0

-   Block Editor: Add dialog for mentioning other users in your post
-   Prefill caption for image blocks when available on the Media library
-   New block: Buttons. From now you’ll be able to add the individual Button block only inside the Buttons block
-   Fix bug where whitespaces at start of text blocks were being removed
-   Add support for upload options in Cover block
-   [Android] Floating toolbar, previously located above nested blocks, is now placed at the top of the screen
-   [iOS] Floating toolbar, previously located above nested blocks, is now placed at the bottom of the screen
-   Fix the icons in FloatingToolbar on RTL mode
-   [Android] Add alignment options for heading block
-   Fix Quote block so it visually reflects selected alignment
-   Fix bug where buttons in page templates were not rendering correctly on web

## 1.26.0

-   [iOS] Disable ripple effect in all BottomSheet's controls.
-   [Android] Disable ripple effect for Slider control
-   New block: Columns
-   New starter page template: Blog
-   Make Starter Page Template picker buttons visible only when the screen height is enough
-   Fix a bug which caused to show URL settings modal randomly when changing the device orientation multiple times during the time Starter Page Template Preview is open

## 1.25.0

-   New block: Cover
-   [Android] Dark Mode
-   [Android] Improve icon on the "Take a Video" media option
-   Removed the dimming effect on unselected blocks
-   [iOS] Add alignment options for heading block
-   Implemented dropdown toolbar for alignment toolbar in Heading, Paragraph, Image, MediaText blocks
-   Block Editor: When editing link settings, tapping the keyboard return button now closes the settings panel as well as closing the keyboard.
-   [Android] Show an "Edit" button overlay on selected image blocks

## 1.24.0

-   New block: Latest Posts
-   Fix Quote block's left border not being visible in Dark Mode
-   Added Starter Page Templates: when you create a new page, we now show you a few templates to get started more quickly.
-   Fix crash when pasting HTML content with embeded images on paragraphs

## 1.23.0

-   New block: Group
-   Add support for upload options in Gallery block
-   Add support for size options in the Image block
-   New block: Button
-   Add scroll support inside block picker and block settings
-   [Android] Fix issue preventing correct placeholder image from displaying during image upload
-   [iOS] Fix diplay of large numbers on ordered lists
-   Fix issue where adding emojis to the post title add strong HTML elements to the title of the post
-   [iOS] Fix issue where alignment of paragraph blocks was not always being respected when splitting the paragraph or reading the post's html content.
-   We’ve introduced a new toolbar that floats above the block you’re editing, which makes navigating your blocks easier — especially complex ones.

## 1.22.0

-   Make inserter to show options on long-press to add before/after
-   Retry displaying image when connectivity restores
-   [iOS] Show an "Edit" button overlay on selected image blocks
-   [Android] Fix blank post when sharing media from another app
-   Add support for image size options in the gallery block
-   Fix issue that sometimes prevented merging paragraph blocks

## 1.21.0

-   Reduced padding around text on Rich Text based blocks.
-   [Android] Improved stability on very long posts.

## 1.20.0

-   Fix bug where image placeholders would sometimes not be shown
-   Fix crash on undo
-   Style fixes on the navigation UI
-   [iOS] Fix focus issue
-   New block: Shortcode. You can now create and edit Shortcode blocks in the editor.

## 1.19.0

-   Add support for changing Settings in List Block.
-   [iOS] Fix crash dismissing bottom-sheet after device rotation.
-   [Android] Add support for Preformatted block.
-   New block: Gallery. You can now create image galleries using WordPress Media library. Upload feature is coming soon.
-   Add support for Video block settings

## 1.18.0

-   [iOS] Added native fullscreen preview when clicking image from Image Block
-   New block: Spacer

## 1.17.0

-   Include block title in Unsupported block's UI
-   Show new-block-indicator when no blocks at all and when at the last block
-   Use existing links in the clipboard to prefill url field when inserting new link.
-   Media & Text block alignment options
-   Add alignment controls for paragraph blocks
-   [iOS] Fix issue where the keyboard would not capitalize sentences correctly on some cases.
-   [iOS] Support for Pexels image library
-   [Android] Added native fullscreen preview when clicking image from Image Block
-   [iOS] Add support for Preformatted block.
-   [Android] Fix issue when removing image/page break block crashes the app

## 1.16.1

-   [iOS] Fix tap on links bug that reappear on iOS 13.2

## 1.16.0

-   [Android] Add support for pexels images
-   Add left, center, and right image alignment controls

## 1.15.3

-   [iOS] Fix a layout bug in RCTAztecView in iOS 13.2

## 1.15.2

-   Fix issue when copy/paste photos from other apps, was not inserting an image on the post.
-   Fix issue where the block inserter layout wasn't correct after device rotation.

## 1.15.0

-   Fix issue when multiple media selection adds only one image or video block on Android
-   Fix issue when force Touch app shortcut doesn't work properly selecting "New Photo Post" on iOS
-   Add Link Target (Open in new tab) to Image Block.
-   [iOS] DarkMode improvements.
-   [iOS] Update to iOS 11 and Swift 5
-   New block: Media & Text

## 1.14.0

-   Fix a bug on iOS 13.0 were tapping on a link opens Safari
-   Fix a link editing issue, where trying to add a empty link at the start of another link would remove the existing link.
-   Fix missing content on long posts in html mode on Android

## 1.12.0

-   Add rich text styling to video captions
-   Prevent keyboard dismissal when switching between caption and text block on Android
-   Blocks that would be replaced are now hidden when add block bottom sheet displays
-   Tapping on empty editor area now always inserts new block at end of post

## 1.11.0

-   Toolbar scroll position now resets when its content changes.
-   Dark Mode for iOS.

## 1.10.0

-   Adding a block from the post title now shows the add block here indicator.
-   Deselect post title any time a block is added
-   Fix loss of center alignment in image captions on Android

## 1.9.0

-   Enable video block on Android platform
-   Tapping on an empty editor area will create a new paragraph block
-   Fix content loss issue when loading unsupported blocks containing inner blocks.
-   Adding a block from the Post Title now inserts the block at the top of the Post.

## 1.8.0

-   Fix pasting simple text on Post Title
-   Remove editable empty line after list on the List block
-   Performance improvements on rich text editing

## 1.7.0

-   Fixed keyboard flickering issue after pressing Enter repeatedly on the Post Title.
-   New blocks are available: video/quote/more

## 1.6.0

-   Fixed issue with link settings where “Open in New Tab” was always OFF on open.
-   Added UI to display a warning when a block has invalid content.<|MERGE_RESOLUTION|>--- conflicted
+++ resolved
@@ -10,13 +10,10 @@
 -->
 
 ## Unreleased
-<<<<<<< HEAD
--   [**] Update Image block progress indicator to use a spinner [#58759]
-=======
+-   [**] Update Image block progress indicator to use ActivityIndicator [#58759]
 -   [*] Prevent crash when autoscrolling to blocks [#59110]
 -   [*] Remove opacity change when images are being uploaded [#59264]
 -   [*] Media & Text blocks correctly show an error message when the attached video upload fails [#59288]
->>>>>>> 4d5fd5a0
 
 ## 1.112.0
 -   [*] [internal] Upgrade React Native to version 0.71.15 [#57667]
