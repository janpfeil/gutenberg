--- conflicted
+++ resolved
@@ -12,7 +12,7 @@
     - React-jsi (= 0.64.0)
     - ReactCommon/turbomodule/core (= 0.64.0)
   - glog (0.3.5)
-  - Gutenberg (1.51.1):
+  - Gutenberg (1.52.1):
     - React-Core (= 0.64.0)
     - React-CoreModules (= 0.64.0)
     - React-RCTImage (= 0.64.0)
@@ -26,7 +26,6 @@
     - boost-for-react-native
     - DoubleConversion
     - glog
-<<<<<<< HEAD
   - RCTRequired (0.64.0)
   - RCTTypeSafety (0.64.0):
     - FBLazyVector (= 0.64.0)
@@ -48,35 +47,6 @@
     - React-RCTVibration (= 0.64.0)
   - React-callinvoker (0.64.0)
   - React-Core (0.64.0):
-=======
-  - glog (0.3.5)
-  - Gutenberg (1.52.1):
-    - React-Core (= 0.61.5)
-    - React-CoreModules (= 0.61.5)
-    - React-RCTImage (= 0.61.5)
-    - RNTAztecView
-  - RCTRequired (0.61.5)
-  - RCTTypeSafety (0.61.5):
-    - FBLazyVector (= 0.61.5)
-    - Folly (= 2018.10.22.00)
-    - RCTRequired (= 0.61.5)
-    - React-Core (= 0.61.5)
-  - React (0.61.5):
-    - React-Core (= 0.61.5)
-    - React-Core/DevSupport (= 0.61.5)
-    - React-Core/RCTWebSocket (= 0.61.5)
-    - React-RCTActionSheet (= 0.61.5)
-    - React-RCTAnimation (= 0.61.5)
-    - React-RCTBlob (= 0.61.5)
-    - React-RCTImage (= 0.61.5)
-    - React-RCTLinking (= 0.61.5)
-    - React-RCTNetwork (= 0.61.5)
-    - React-RCTSettings (= 0.61.5)
-    - React-RCTText (= 0.61.5)
-    - React-RCTVibration (= 0.61.5)
-  - React-Core (0.61.5):
-    - Folly (= 2018.10.22.00)
->>>>>>> 3a24d55d
     - glog
     - RCT-Folly (= 2020.01.13.00)
     - React-Core/Default (= 0.64.0)
@@ -332,13 +302,8 @@
   - RNScreens (2.9.0):
     - React
   - RNSVG (9.13.6-gb):
-<<<<<<< HEAD
-    - React
-  - RNTAztecView (1.51.1):
-=======
     - React-Core
   - RNTAztecView (1.52.1):
->>>>>>> 3a24d55d
     - React-Core
     - WordPress-Aztec-iOS (~> 1.19.4)
   - WordPress-Aztec-iOS (1.19.4)
@@ -489,7 +454,6 @@
 
 SPEC CHECKSUMS:
   boost-for-react-native: 39c7adb57c4e60d6c5479dd8623128eb5b3f0f2c
-<<<<<<< HEAD
   BVLinearGradient: 60a475b2edfe7707deda00278cb8ce9bfe70e669
   DoubleConversion: cf9b38bf0b2d048436d9a82ad2abe1404f11e7de
   FBLazyVector: 49cbe4b43e445b06bf29199b6ad2057649e4c8f5
@@ -533,48 +497,6 @@
   RNScreens: c526239bbe0e957b988dacc8d75ac94ec9cb19da
   RNSVG: 68a534a5db06dcbdaebfd5079349191598caef7b
   RNTAztecView: 838a741e7a6528ccab0e3a8dc55e807a95b76b2f
-=======
-  BVLinearGradient: 48f1964a78bddfae412d1aac5f386c2949fe0306
-  DoubleConversion: 5805e889d232975c086db112ece9ed034df7a0b2
-  FBLazyVector: aaeaf388755e4f29cd74acbc9e3b8da6d807c37f
-  FBReactNativeSpec: 118d0d177724c2d67f08a59136eb29ef5943ec75
-  Folly: 30e7936e1c45c08d884aa59369ed951a8e68cf51
-  glog: 1f3da668190260b06b429bb211bfbee5cd790c28
-  Gutenberg: dd862beb206ce990ef9ceb6e6c5ed48b658c7857
-  RCTRequired: b153add4da6e7dbc44aebf93f3cf4fcae392ddf1
-  RCTTypeSafety: 9aa1b91d7f9310fc6eadc3cf95126ffe818af320
-  React: b6a59ef847b2b40bb6e0180a97d0ca716969ac78
-  React-Core: 688b451f7d616cc1134ac95295b593d1b5158a04
-  React-CoreModules: d04f8494c1a328b69ec11db9d1137d667f916dcb
-  React-cxxreact: d0f7bcafa196ae410e5300736b424455e7fb7ba7
-  React-jsi: cb2cd74d7ccf4cffb071a46833613edc79cdf8f7
-  React-jsiexecutor: d5525f9ed5f782fdbacb64b9b01a43a9323d2386
-  React-jsinspector: fa0ecc501688c3c4c34f28834a76302233e29dc0
-  react-native-blur: ef741a08d020010ba65e411be0ab82d1d325e7ad
-  react-native-get-random-values: 03edb8dcc2d3f43e55aa67ea13b61b6723bbf047
-  react-native-keyboard-aware-scroll-view: 6cb84879bf07e4cc1caed18b11fb928e142adac6
-  react-native-safe-area: c9cf765aa2dd96159476a99633e7d462ce5bb94f
-  react-native-safe-area-context: c8da723dcddabe15afe95c9d31c56a0cf2b0141c
-  react-native-slider: 2e42dc91e7ab8b35a9c7f2eb3532729a41d0dbe2
-  react-native-video: b8767f54061e475ddd38c22375f46f4d93e5fdfd
-  React-RCTActionSheet: 600b4d10e3aea0913b5a92256d2719c0cdd26d76
-  React-RCTAnimation: 791a87558389c80908ed06cc5dfc5e7920dfa360
-  React-RCTBlob: d89293cc0236d9cb0933d85e430b0bbe81ad1d72
-  React-RCTImage: 6b8e8df449eb7c814c99a92d6b52de6fe39dea4e
-  React-RCTLinking: 121bb231c7503cf9094f4d8461b96a130fabf4a5
-  React-RCTNetwork: fb353640aafcee84ca8b78957297bd395f065c9a
-  React-RCTSettings: 8db258ea2a5efee381fcf7a6d5044e2f8b68b640
-  React-RCTText: 9ccc88273e9a3aacff5094d2175a605efa854dbe
-  React-RCTVibration: a49a1f42bf8f5acf1c3e297097517c6b3af377ad
-  ReactCommon: 198c7c8d3591f975e5431bec1b0b3b581aa1c5dd
-  ReactNativeDarkMode: 6d807bc8373b872472c8541fc3341817d979a6fb
-  RNCMaskedView: 66caacf33c86eaa7d22b43178dd998257d5c2e4d
-  RNGestureHandler: 7a377d0580c9f07df99e590bbcefd616ee0e2626
-  RNReanimated: f05baf4cd76b6eab2e4d7e2b244424960b968918
-  RNScreens: 953633729a42e23ad0c93574d676b361e3335e8b
-  RNSVG: 46c4b680fe18237fa01eb7d7b311d77618fde31f
-  RNTAztecView: 62049be8e3148fc87b09435d1a323c945a6c1cce
->>>>>>> 3a24d55d
   WordPress-Aztec-iOS: 870c93297849072aadfc2223e284094e73023e82
   Yoga: 8c8436d4171c87504c648ae23b1d81242bdf3bbf
 
