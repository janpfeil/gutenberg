--- conflicted
+++ resolved
@@ -13,27 +13,20 @@
     - ReactCommon/turbomodule/core (= 0.69.4)
   - fmt (6.2.1)
   - glog (0.3.5)
-<<<<<<< HEAD
-  - Gutenberg (1.84.0):
+  - Gutenberg (1.84.1):
     - React-Core (= 0.69.4)
     - React-CoreModules (= 0.69.4)
     - React-RCTImage (= 0.69.4)
-=======
-  - Gutenberg (1.84.1):
-    - React-Core (= 0.66.2)
-    - React-CoreModules (= 0.66.2)
-    - React-RCTImage (= 0.66.2)
->>>>>>> 52184847
     - RNTAztecView
-  - libwebp (1.2.3):
-    - libwebp/demux (= 1.2.3)
-    - libwebp/mux (= 1.2.3)
-    - libwebp/webp (= 1.2.3)
-  - libwebp/demux (1.2.3):
+  - libwebp (1.2.1):
+    - libwebp/demux (= 1.2.1)
+    - libwebp/mux (= 1.2.1)
+    - libwebp/webp (= 1.2.1)
+  - libwebp/demux (1.2.1):
     - libwebp/webp
-  - libwebp/mux (1.2.3):
+  - libwebp/mux (1.2.1):
     - libwebp/demux
-  - libwebp/webp (1.2.3)
+  - libwebp/webp (1.2.1)
   - RCT-Folly (2021.06.28.00-v2):
     - boost
     - DoubleConversion
@@ -551,10 +544,9 @@
   FBLazyVector: c71b8c429a8af2aff1013934a7152e9d9d0c937d
   FBReactNativeSpec: 2ff441cbe6e58c1778d8a5cf3311831a6a8c0809
   fmt: ff9d55029c625d3757ed641535fd4a75fedc7ce9
-<<<<<<< HEAD
   glog: 3d02b25ca00c2d456734d0bcff864cbc62f6ae1a
-  Gutenberg: 679ae7bc6f172bc514f619e4cad5a90b04cf5211
-  libwebp: 60305b2e989864154bd9be3d772730f08fc6a59c
+  Gutenberg: 132d06e95877ebf524951963009c9041a6313a06
+  libwebp: 98a37e597e40bfdb4c911fc98f2c53d0b12d05fc
   RCT-Folly: b9d9fe1fc70114b751c076104e52f3b1b5e5a95a
   RCTRequired: bd9d2ab0fda10171fcbcf9ba61a7df4dc15a28f4
   RCTTypeSafety: e44e139bf6ec8042db396201834fc2372f6a21cd
@@ -569,31 +561,13 @@
   React-jsiexecutor: a27badbbdbc0ff781813370736a2d1c7261181d4
   React-jsinspector: 8a3d3f5dcd23a91e8c80b1bf0e96902cd1dca999
   React-logger: 1088859f145b8f6dd0d3ed051a647ef0e3e80fad
-  react-native-blur: 8cd9b4a8007166ad643f4dff914c3fddd2ff5b9a
-=======
-  glog: 5337263514dd6f09803962437687240c5dc39aa4
-  Gutenberg: 4b93f2e5bb3e0f8cc75c6b6c09462948c24a8dcd
-  libwebp: 98a37e597e40bfdb4c911fc98f2c53d0b12d05fc
-  RCT-Folly: a21c126816d8025b547704b777a2ba552f3d9fa9
-  RCTRequired: 5e9e85f48da8dd447f5834ce14c6799ea8c7f41a
-  RCTTypeSafety: aba333d04d88d1f954e93666a08d7ae57a87ab30
-  React: a8f119296b97812f73af5ae0eb1f26cf262ae4b4
-  React-callinvoker: ce22372414af68085a32174d5dfbd41ea03799e6
-  React-Core: 9fb6365464ecc235d7023ee7f868dc643ca20f41
-  React-CoreModules: 9874a32779eadf7492fb85e71fbc5eeab733df32
-  React-cxxreact: e562a15aba33752febb3125bad4e329e8d024252
-  React-jsi: 78f1c0eb3f9054d15745e89e06f9dc17de4d07da
-  React-jsiexecutor: 573adf0d6ce5e05c55872dfde5b1589acb88a96f
-  React-jsinspector: b08b2d5e86cef9dc4bb69f0aa0bbe6d210fb7da5
-  React-logger: faee236598b0f7e1a5e3b68577016ac451f1f993
-  react-native-blur: ef741a08d020010ba65e411be0ab82d1d325e7ad
->>>>>>> 52184847
+  react-native-blur: 3e9c8e8e9f7d17fa1b94e1a0ae9fd816675f5382
   react-native-get-random-values: b6fb85e7169b9822976793e467458c151c3e8b69
   react-native-keyboard-aware-scroll-view: 0bc6c2dfe9056935a40dc1a70e764b7a1bbf6568
   react-native-safe-area: c9cf765aa2dd96159476a99633e7d462ce5bb94f
   react-native-safe-area-context: f0906bf8bc9835ac9a9d3f97e8bde2a997d8da79
   react-native-slider: a433f1c13c5da3c17a587351bff7371f65cc9a07
-  react-native-video: 9eb4495687cac8bd313b716d2c25062ca74b6013
+  react-native-video: cc1982bfac4d256fb56302642d968b6e72ffbeb7
   react-native-webview: 193d233c29eacce1f42ca2637dab7ba79c25a6de
   React-perflogger: cb386fd44c97ec7f8199c04c12b22066b0f2e1e0
   React-RCTActionSheet: f803a85e46cf5b4066c2ac5e122447f918e9c6e5
