--- conflicted
+++ resolved
@@ -230,30 +230,18 @@
 			{
 				value: backgroundColor.color,
 				onChange: setBackgroundColor,
-<<<<<<< HEAD
-				label: __( 'Background Color' ),
-=======
 				label: __( 'Background color' ),
->>>>>>> 251bab45
 			},
 		];
 		const toolbarControls = [
 			{
-<<<<<<< HEAD
-				icon: 'align-pull-left',
-=======
 				icon: pullLeft,
->>>>>>> 251bab45
 				title: __( 'Show media on left' ),
 				isActive: mediaPosition === 'left',
 				onClick: () => setAttributes( { mediaPosition: 'left' } ),
 			},
 			{
-<<<<<<< HEAD
-				icon: 'align-pull-right',
-=======
 				icon: pullRight,
->>>>>>> 251bab45
 				title: __( 'Show media on right' ),
 				isActive: mediaPosition === 'right',
 				onClick: () => setAttributes( { mediaPosition: 'right' } ),
@@ -289,11 +277,7 @@
 				) }
 				{ imageFill && (
 					<FocalPointPicker
-<<<<<<< HEAD
-						label={ __( 'Focal Point Picker' ) }
-=======
 						label={ __( 'Focal point picker' ) }
->>>>>>> 251bab45
 						url={ mediaUrl }
 						value={ focalPoint }
 						onChange={ ( value ) =>
@@ -303,11 +287,7 @@
 				) }
 				{ mediaType === 'image' && (
 					<TextareaControl
-<<<<<<< HEAD
-						label={ __( 'Alt Text (Alternative Text)' ) }
-=======
 						label={ __( 'Alt text (alternative text)' ) }
->>>>>>> 251bab45
 						value={ mediaAlt }
 						onChange={ onMediaAltChange }
 						help={
