--- conflicted
+++ resolved
@@ -27,16 +27,6 @@
 	.block-editor-rich-text__editable.is-selected:not(.keep-placeholder-on-focus):not(:focus)[data-rich-text-placeholder]::after {
 		display: inline-block;
 	}
-<<<<<<< HEAD
-
-	.block-list-appender {
-		margin: $grid-size * 2;
-		margin-left: $grid-size * 1.25;
-		margin-top: $grid-size * 1.25;
-	}
-}
-=======
->>>>>>> 251bab45
 
 	.block-list-appender {
 		margin: $grid-size * 2;
