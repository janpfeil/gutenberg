--- conflicted
+++ resolved
@@ -2194,10 +2194,10 @@
 	]
 );
 
-<<<<<<< HEAD
 export function isInsertionPointPopoverHidden( state ) {
 	return state.insertionPointPopoverHiddenStatus;
-=======
+}
+
 /**
  * Tells if the block with the passed clientId was just inserted.
  *
@@ -2212,5 +2212,4 @@
 		lastBlockInserted.clientId === clientId &&
 		lastBlockInserted.source === source
 	);
->>>>>>> 2633f0ee
 }