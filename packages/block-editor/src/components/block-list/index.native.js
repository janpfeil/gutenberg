--- conflicted
+++ resolved
@@ -213,7 +213,6 @@
 
 	renderBlockListFooter() {
 		const paragraphBlock = createBlock( 'core/paragraph' );
-<<<<<<< HEAD
 		const {
 			isReadOnly,
 			withFooter = true,
@@ -225,6 +224,7 @@
 			return (
 				<>
 					<TouchableWithoutFeedback
+						accessibilityLabel={ __( 'Add paragraph block' ) }
 						onPress={ () => {
 							this.addBlockToEndOfPost( paragraphBlock );
 						} }
@@ -237,20 +237,6 @@
 			return renderAppender();
 		}
 		return null;
-=======
-		return (
-			<>
-				<TouchableWithoutFeedback
-					accessibilityLabel={ __( 'Add paragraph block' ) }
-					onPress={ () => {
-						this.addBlockToEndOfPost( paragraphBlock );
-					} }
-				>
-					<View style={ styles.blockListFooter } />
-				</TouchableWithoutFeedback>
-			</>
-		);
->>>>>>> a0d637ee
 	}
 }
 
