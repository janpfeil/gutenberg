/**
 * WordPress dependencies
 */
import { useViewportMatch } from '@wordpress/compose';
import { useSelect, useDispatch } from '@wordpress/data';
import { __, _x } from '@wordpress/i18n';
import {
	NavigableToolbar,
	ToolSelector,
	store as blockEditorStore,
	privateApis as blockEditorPrivateApis,
} from '@wordpress/block-editor';
import {
	EditorHistoryRedo,
	EditorHistoryUndo,
	store as editorStore,
} from '@wordpress/editor';
import { Button, ToolbarItem } from '@wordpress/components';
import { listView, plus } from '@wordpress/icons';
import { useRef, useCallback } from '@wordpress/element';
import { store as keyboardShortcutsStore } from '@wordpress/keyboard-shortcuts';

/**
 * Internal dependencies
 */
import { store as editPostStore } from '../../../store';
import { unlock } from '../../../lock-unlock';

const { useShouldContextualToolbarShow } = unlock( blockEditorPrivateApis );

const preventDefault = ( event ) => {
	event.preventDefault();
};

<<<<<<< HEAD
/**
 * Internal dependencies
 */
import PluginHeaderToolbar from '../plugin-header-toolbar';

function HeaderToolbar( { onToggleInserter, isInserterOpen } ) {
=======
function HeaderToolbar() {
	const inserterButton = useRef();
	const { setIsInserterOpened, setIsListViewOpened } =
		useDispatch( editPostStore );
>>>>>>> a3d81f6f
	const {
		isInserterEnabled,
		isInserterOpened,
		isTextModeEnabled,
		showIconLabels,
		isListViewOpen,
		listViewShortcut,
	} = useSelect( ( select ) => {
		const { hasInserterItems, getBlockRootClientId, getBlockSelectionEnd } =
			select( blockEditorStore );
		const { getEditorSettings } = select( editorStore );
		const { getEditorMode, isFeatureActive, isListViewOpened } =
			select( editPostStore );
		const { getShortcutRepresentation } = select( keyboardShortcutsStore );

		return {
			// This setting (richEditingEnabled) should not live in the block editor's setting.
			isInserterEnabled:
				getEditorMode() === 'visual' &&
				getEditorSettings().richEditingEnabled &&
				hasInserterItems(
					getBlockRootClientId( getBlockSelectionEnd() )
				),
			isInserterOpened: select( editPostStore ).isInserterOpened(),
			isTextModeEnabled: getEditorMode() === 'text',
			showIconLabels: isFeatureActive( 'showIconLabels' ),
			isListViewOpen: isListViewOpened(),
			listViewShortcut: getShortcutRepresentation(
				'core/edit-post/toggle-list-view'
			),
		};
	}, [] );

	const isLargeViewport = useViewportMatch( 'medium' );
	const isWideViewport = useViewportMatch( 'wide' );
	const {
		shouldShowContextualToolbar,
		canFocusHiddenToolbar,
		fixedToolbarCanBeFocused,
	} = useShouldContextualToolbarShow();
	// If there's a block toolbar to be focused, disable the focus shortcut for the document toolbar.
	// There's a fixed block toolbar when the fixed toolbar option is enabled or when the browser width is less than the large viewport.
	const blockToolbarCanBeFocused =
		shouldShowContextualToolbar ||
		canFocusHiddenToolbar ||
		fixedToolbarCanBeFocused;
	/* translators: accessibility text for the editor toolbar */
	const toolbarAriaLabel = __( 'Document tools' );

	const toggleListView = useCallback(
		() => setIsListViewOpened( ! isListViewOpen ),
		[ setIsListViewOpened, isListViewOpen ]
	);
	const overflowItems = (
		<>
			<ToolbarItem
				as={ Button }
				className="edit-post-header-toolbar__document-overview-toggle"
				icon={ listView }
				disabled={ isTextModeEnabled }
				isPressed={ isListViewOpen }
				/* translators: button label text should, if possible, be under 16 characters. */
				label={ __( 'Document Overview' ) }
				onClick={ toggleListView }
				shortcut={ listViewShortcut }
				showTooltip={ ! showIconLabels }
				variant={ showIconLabels ? 'tertiary' : undefined }
			/>
		</>
	);
	const toggleInserter = useCallback( () => {
		if ( isInserterOpened ) {
			// Focusing the inserter button should close the inserter popover.
			// However, there are some cases it won't close when the focus is lost.
			// See https://github.com/WordPress/gutenberg/issues/43090 for more details.
			inserterButton.current.focus();
			setIsInserterOpened( false );
		} else {
			setIsInserterOpened( true );
		}
	}, [ isInserterOpened, setIsInserterOpened ] );

	/* translators: button label text should, if possible, be under 16 characters. */
	const longLabel = _x(
		'Toggle block inserter',
		'Generic label for block inserter button'
	);
	const shortLabel = ! isInserterOpened ? __( 'Add' ) : __( 'Close' );

	return (
		<NavigableToolbar
			className="edit-post-header-toolbar"
			aria-label={ toolbarAriaLabel }
			shouldUseKeyboardFocusShortcut={ ! blockToolbarCanBeFocused }
		>
			<div className="edit-post-header-toolbar__left">
				<ToolbarItem
					ref={ inserterButton }
					as={ Button }
					className="edit-post-header-toolbar__inserter-toggle"
					variant="primary"
					isPressed={ isInserterOpened }
					onMouseDown={ preventDefault }
					onClick={ toggleInserter }
					disabled={ ! isInserterEnabled }
					icon={ plus }
					label={ showIconLabels ? shortLabel : longLabel }
					showTooltip={ ! showIconLabels }
				/>
				{ ( isWideViewport || ! showIconLabels ) && (
					<>
						{ isLargeViewport && (
							<ToolbarItem
								as={ ToolSelector }
								showTooltip={ ! showIconLabels }
								variant={
									showIconLabels ? 'tertiary' : undefined
								}
								disabled={ isTextModeEnabled }
							/>
						) }
						<ToolbarItem
							as={ EditorHistoryUndo }
							showTooltip={ ! showIconLabels }
							variant={ showIconLabels ? 'tertiary' : undefined }
						/>
						<ToolbarItem
							as={ EditorHistoryRedo }
							showTooltip={ ! showIconLabels }
							variant={ showIconLabels ? 'tertiary' : undefined }
						/>
						{ overflowItems }
					</>
				) }
<<<<<<< HEAD
			/>
			{ isLargeViewport && <ToolbarItem as={ ToolSelector } /> }
			<ToolbarItem as={ EditorHistoryUndo } />
			<ToolbarItem as={ EditorHistoryRedo } />
			<ToolbarItem
				as={ TableOfContents }
				hasOutlineItemsDisabled={ isTextModeEnabled }
			/>
			<ToolbarItem
				as={ BlockNavigationDropdown }
				isDisabled={ isTextModeEnabled }
			/>
			{ isLargeViewport && <PluginHeaderToolbar.Slot /> }
			{ displayBlockToolbar && (
				<div className="edit-post-header-toolbar__block-toolbar">
					<BlockToolbar hideDragHandle />
				</div>
			) }
=======
			</div>
>>>>>>> a3d81f6f
		</NavigableToolbar>
	);
}

export default HeaderToolbar;<|MERGE_RESOLUTION|>--- conflicted
+++ resolved
@@ -32,19 +32,10 @@
 	event.preventDefault();
 };
 
-<<<<<<< HEAD
-/**
- * Internal dependencies
- */
-import PluginHeaderToolbar from '../plugin-header-toolbar';
-
-function HeaderToolbar( { onToggleInserter, isInserterOpen } ) {
-=======
 function HeaderToolbar() {
 	const inserterButton = useRef();
 	const { setIsInserterOpened, setIsListViewOpened } =
 		useDispatch( editPostStore );
->>>>>>> a3d81f6f
 	const {
 		isInserterEnabled,
 		isInserterOpened,
@@ -179,28 +170,7 @@
 						{ overflowItems }
 					</>
 				) }
-<<<<<<< HEAD
-			/>
-			{ isLargeViewport && <ToolbarItem as={ ToolSelector } /> }
-			<ToolbarItem as={ EditorHistoryUndo } />
-			<ToolbarItem as={ EditorHistoryRedo } />
-			<ToolbarItem
-				as={ TableOfContents }
-				hasOutlineItemsDisabled={ isTextModeEnabled }
-			/>
-			<ToolbarItem
-				as={ BlockNavigationDropdown }
-				isDisabled={ isTextModeEnabled }
-			/>
-			{ isLargeViewport && <PluginHeaderToolbar.Slot /> }
-			{ displayBlockToolbar && (
-				<div className="edit-post-header-toolbar__block-toolbar">
-					<BlockToolbar hideDragHandle />
-				</div>
-			) }
-=======
 			</div>
->>>>>>> a3d81f6f
 		</NavigableToolbar>
 	);
 }
