/**
 * WordPress dependencies
 */
import { store as editorStore } from '@wordpress/editor';
import { useSelect } from '@wordpress/data';
import { store as blocksStore } from '@wordpress/blocks';
import { store as blockEditorStore } from '@wordpress/block-editor';

const isGutenbergPlugin = globalThis.IS_GUTENBERG_PLUGIN ? true : false;

export function useShouldIframe() {
<<<<<<< HEAD
	const { isBlockBasedTheme, hasV3BlocksOnly, isEditingTemplate } = useSelect(
		( select ) => {
			const { getEditorSettings, getCurrentPostType } =
				select( editorStore );
			const { getBlockTypes } = select( blocksStore );
			const editorSettings = getEditorSettings();
			return {
				isBlockBasedTheme: editorSettings.__unstableIsBlockBasedTheme,
				hasV3BlocksOnly: getBlockTypes().every( ( type ) => {
					return type.apiVersion >= 3;
				} ),
				isEditingTemplate: getCurrentPostType() === 'wp_template',
			};
		},
		[]
	);

	return (
		hasV3BlocksOnly ||
		( isGutenbergPlugin && isBlockBasedTheme ) ||
		isEditingTemplate
=======
	const {
		isBlockBasedTheme,
		hasV3BlocksOnly,
		isEditingTemplate,
		hasMetaBoxes,
		isZoomOutMode,
	} = useSelect( ( select ) => {
		const { getEditorSettings, getCurrentPostType } = select( editorStore );
		const { __unstableGetEditorMode } = select( blockEditorStore );
		const { getBlockTypes } = select( blocksStore );
		const editorSettings = getEditorSettings();
		return {
			isBlockBasedTheme: editorSettings.__unstableIsBlockBasedTheme,
			hasV3BlocksOnly: getBlockTypes().every( ( type ) => {
				return type.apiVersion >= 3;
			} ),
			isEditingTemplate: getCurrentPostType() === 'wp_template',
			hasMetaBoxes: select( editPostStore ).hasMetaBoxes(),
			isZoomOutMode: __unstableGetEditorMode() === 'zoom-out',
		};
	}, [] );

	return (
		( ( hasV3BlocksOnly || ( isGutenbergPlugin && isBlockBasedTheme ) ) &&
			! hasMetaBoxes ) ||
		isEditingTemplate ||
		isZoomOutMode
>>>>>>> e0577df1
	);
}<|MERGE_RESOLUTION|>--- conflicted
+++ resolved
@@ -9,34 +9,10 @@
 const isGutenbergPlugin = globalThis.IS_GUTENBERG_PLUGIN ? true : false;
 
 export function useShouldIframe() {
-<<<<<<< HEAD
-	const { isBlockBasedTheme, hasV3BlocksOnly, isEditingTemplate } = useSelect(
-		( select ) => {
-			const { getEditorSettings, getCurrentPostType } =
-				select( editorStore );
-			const { getBlockTypes } = select( blocksStore );
-			const editorSettings = getEditorSettings();
-			return {
-				isBlockBasedTheme: editorSettings.__unstableIsBlockBasedTheme,
-				hasV3BlocksOnly: getBlockTypes().every( ( type ) => {
-					return type.apiVersion >= 3;
-				} ),
-				isEditingTemplate: getCurrentPostType() === 'wp_template',
-			};
-		},
-		[]
-	);
-
-	return (
-		hasV3BlocksOnly ||
-		( isGutenbergPlugin && isBlockBasedTheme ) ||
-		isEditingTemplate
-=======
 	const {
 		isBlockBasedTheme,
 		hasV3BlocksOnly,
 		isEditingTemplate,
-		hasMetaBoxes,
 		isZoomOutMode,
 	} = useSelect( ( select ) => {
 		const { getEditorSettings, getCurrentPostType } = select( editorStore );
@@ -49,16 +25,14 @@
 				return type.apiVersion >= 3;
 			} ),
 			isEditingTemplate: getCurrentPostType() === 'wp_template',
-			hasMetaBoxes: select( editPostStore ).hasMetaBoxes(),
 			isZoomOutMode: __unstableGetEditorMode() === 'zoom-out',
 		};
 	}, [] );
 
 	return (
-		( ( hasV3BlocksOnly || ( isGutenbergPlugin && isBlockBasedTheme ) ) &&
-			! hasMetaBoxes ) ||
+		hasV3BlocksOnly ||
+		( isGutenbergPlugin && isBlockBasedTheme ) ||
 		isEditingTemplate ||
 		isZoomOutMode
->>>>>>> e0577df1
 	);
 }