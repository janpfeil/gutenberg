--- conflicted
+++ resolved
@@ -10,14 +10,9 @@
 import { __ } from '@wordpress/i18n';
 import { useEntityRecords, store as coreStore } from '@wordpress/core-data';
 import { decodeEntities } from '@wordpress/html-entities';
-<<<<<<< HEAD
 import { layout, page, home, loop, plus } from '@wordpress/icons';
 import { useSelect, useDispatch } from '@wordpress/data';
-=======
-import { plus } from '@wordpress/icons';
-import { useDispatch } from '@wordpress/data';
 import { privateApis as routerPrivateApis } from '@wordpress/router';
->>>>>>> 205a2a63
 
 /**
  * Internal dependencies
@@ -47,7 +42,6 @@
 		'page'
 	);
 
-<<<<<<< HEAD
 	const { records: templates, isResolving: isLoadingTemplates } =
 		useEntityRecords( 'postType', 'wp_template', {
 			per_page: -1,
@@ -95,8 +89,7 @@
 
 		pages?.splice( 1, 0, ...blogPage );
 	}
-	const { setIsCreatePageModalOpened } = useDispatch( editSiteStore );
-=======
+
 	const [ showAddPage, setShowAddPage ] = useState( false );
 
 	const history = useHistory();
@@ -114,7 +107,6 @@
 		} );
 		setShowAddPage( false );
 	};
->>>>>>> 205a2a63
 
 	return (
 		<>
@@ -123,95 +115,6 @@
 					onSave={ handleNewPage }
 					onCancel={ () => setShowAddPage( false ) }
 				/>
-<<<<<<< HEAD
-			}
-			content={
-				<>
-					{ ( isLoadingPages || isLoadingTemplates ) && (
-						<ItemGroup>
-							<Item>{ __( 'Loading pages' ) }</Item>
-						</ItemGroup>
-					) }
-					{ ! ( isLoadingPages || isLoadingTemplates ) && (
-						<ItemGroup>
-							{ ! pagesAndTemplates?.length && (
-								<Item>{ __( 'No page found' ) }</Item>
-							) }
-							{ isHomePageBlog && homeTemplate && (
-								<PageItem
-									postType="wp_template"
-									postId={ homeTemplate.id }
-									key={ homeTemplate.id }
-									icon={ home }
-								>
-									{ decodeEntities(
-										homeTemplate.title?.rendered
-									) ?? __( '(no title)' ) }
-								</PageItem>
-							) }
-							{ pages?.map( ( item ) => {
-								const pageIsFrontPage = item.id === frontPage;
-								const pageIsPostsPage = item.id === postsPage;
-								let itemIcon;
-								switch ( item.id ) {
-									case frontPage:
-										itemIcon = home;
-										break;
-									case postsPage:
-										itemIcon = loop;
-										break;
-									default:
-										itemIcon = page;
-								}
-								return (
-									<PageItem
-										postId={ item.id }
-										key={ item.id }
-										icon={ itemIcon }
-									>
-										{ decodeEntities(
-											item.title?.rendered
-										) ?? __( '(no title)' ) }
-										{ pageIsFrontPage && (
-											<Text className="edit-site-sidebar-navigation-item__type">
-												{ __( ' - Front Page' ) }
-											</Text>
-										) }
-										{ pageIsPostsPage && (
-											<Text className="edit-site-sidebar-navigation-item__type">
-												{ __( ' - Posts Page' ) }
-											</Text>
-										) }
-									</PageItem>
-								);
-							} ) }
-							{ dynamicPageTemplates?.map( ( item ) => (
-								<PageItem
-									postType="wp_template"
-									postId={ item.id }
-									key={ item.id }
-									icon={ layout }
-								>
-									{ decodeEntities( item.title?.rendered ) ??
-										__( '(no title)' ) }
-								</PageItem>
-							) ) }
-							<SidebarNavigationItem
-								className="edit-site-sidebar-navigation-screen-pages__see-all"
-								href="edit.php?post_type=page"
-								onClick={ () => {
-									document.location =
-										'edit.php?post_type=page';
-								} }
-							>
-								{ __( 'Manage all pages' ) }
-							</SidebarNavigationItem>
-						</ItemGroup>
-					) }
-				</>
-			}
-		/>
-=======
 			) }
 			<SidebarNavigationScreen
 				title={ __( 'Pages' ) }
@@ -225,48 +128,93 @@
 				}
 				content={
 					<>
-						{ isLoading && (
+						{ ( isLoadingPages || isLoadingTemplates ) && (
 							<ItemGroup>
 								<Item>{ __( 'Loading pages' ) }</Item>
 							</ItemGroup>
 						) }
-						{ ! isLoading && (
-							<>
-								<SidebarNavigationSubtitle>
-									{ __( 'Recent' ) }
-								</SidebarNavigationSubtitle>
-								<ItemGroup>
-									{ ! pages?.length && (
-										<Item>{ __( 'No page found' ) }</Item>
-									) }
-									{ pages?.map( ( page ) => (
+						{ ! ( isLoadingPages || isLoadingTemplates ) && (
+							<ItemGroup>
+								{ ! pagesAndTemplates?.length && (
+									<Item>{ __( 'No page found' ) }</Item>
+								) }
+								{ isHomePageBlog && homeTemplate && (
+									<PageItem
+										postType="wp_template"
+										postId={ homeTemplate.id }
+										key={ homeTemplate.id }
+										icon={ home }
+									>
+										{ decodeEntities(
+											homeTemplate.title?.rendered
+										) ?? __( '(no title)' ) }
+									</PageItem>
+								) }
+								{ pages?.map( ( item ) => {
+									const pageIsFrontPage =
+										item.id === frontPage;
+									const pageIsPostsPage =
+										item.id === postsPage;
+									let itemIcon;
+									switch ( item.id ) {
+										case frontPage:
+											itemIcon = home;
+											break;
+										case postsPage:
+											itemIcon = loop;
+											break;
+										default:
+											itemIcon = page;
+									}
+									return (
 										<PageItem
-											postId={ page.id }
-											key={ page.id }
-											withChevron
+											postId={ item.id }
+											key={ item.id }
+											icon={ itemIcon }
 										>
 											{ decodeEntities(
-												page.title?.rendered
+												item.title?.rendered
 											) ?? __( '(no title)' ) }
+											{ pageIsFrontPage && (
+												<Text className="edit-site-sidebar-navigation-item__type">
+													{ __( ' - Front Page' ) }
+												</Text>
+											) }
+											{ pageIsPostsPage && (
+												<Text className="edit-site-sidebar-navigation-item__type">
+													{ __( ' - Posts Page' ) }
+												</Text>
+											) }
 										</PageItem>
-									) ) }
-									<SidebarNavigationItem
-										className="edit-site-sidebar-navigation-screen-pages__see-all"
-										href="edit.php?post_type=page"
-										onClick={ () => {
-											document.location =
-												'edit.php?post_type=page';
-										} }
+									);
+								} ) }
+								{ dynamicPageTemplates?.map( ( item ) => (
+									<PageItem
+										postType="wp_template"
+										postId={ item.id }
+										key={ item.id }
+										icon={ layout }
 									>
-										{ __( 'Manage all pages' ) }
-									</SidebarNavigationItem>
-								</ItemGroup>
-							</>
+										{ decodeEntities(
+											item.title?.rendered
+										) ?? __( '(no title)' ) }
+									</PageItem>
+								) ) }
+								<SidebarNavigationItem
+									className="edit-site-sidebar-navigation-screen-pages__see-all"
+									href="edit.php?post_type=page"
+									onClick={ () => {
+										document.location =
+											'edit.php?post_type=page';
+									} }
+								>
+									{ __( 'Manage all pages' ) }
+								</SidebarNavigationItem>
+							</ItemGroup>
 						) }
 					</>
 				}
 			/>
 		</>
->>>>>>> 205a2a63
 	);
 }