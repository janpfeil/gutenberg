--- conflicted
+++ resolved
@@ -105,7 +105,6 @@
 	left: 0;
 	bottom: 0;
 	width: 100%;
-<<<<<<< HEAD
 	display: flex;
 	justify-content: center;
 	align-items: center;
@@ -113,9 +112,6 @@
 	&:has(.edit-site-layout__resizable-frame-oversized) {
 		justify-content: flex-end;
 	}
-=======
-	overflow: hidden;
->>>>>>> bf00f047
 
 	& > div {
 		color: $gray-900;
