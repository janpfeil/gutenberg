--- conflicted
+++ resolved
@@ -9,33 +9,24 @@
  * WordPress dependencies
  */
 import { _x } from '@wordpress/i18n';
-import { useMemo } from '@wordpress/element';
+import { useMemo, useContext, useCallback } from '@wordpress/element';
 import {
 	getBlockType,
 	__EXPERIMENTAL_STYLE_PROPERTY as STYLE_PROPERTY,
 } from '@wordpress/blocks';
-<<<<<<< HEAD
+import { experiments as blockEditorExperiments } from '@wordpress/block-editor';
 import { store as coreStore, useEntityRecords } from '@wordpress/core-data';
 import { useSelect, useDispatch } from '@wordpress/data';
-=======
-import { experiments as blockEditorExperiments } from '@wordpress/block-editor';
->>>>>>> d9ed6821
 
 /**
  * Internal dependencies
  */
-<<<<<<< HEAD
-import {
-	getValueFromVariable,
-	getPresetVariableFromValue,
-	compareVariations,
-} from './utils';
-import { GlobalStylesContext } from './context';
-=======
+import { compareVariations } from './utils';
 import { unlock } from '../../experiments';
 
-const { useGlobalSetting } = unlock( blockEditorExperiments );
->>>>>>> d9ed6821
+const { useGlobalSetting, GlobalStylesContext } = unlock(
+	blockEditorExperiments
+);
 
 // Enable colord's a11y plugin.
 extend( [ a11yPlugin ] );
