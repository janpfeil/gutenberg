
/**
 * Internal dependencies
 */
<<<<<<< HEAD
import './style.scss';
import { registerBlock, query, setUnknownTypeHandler } from '../../api';
import FreeformBlock from './freeform-block';
=======
import { registerBlockType, query, setUnknownTypeHandler } from '../../api';
>>>>>>> 97ee1a3c

const { children } = query;

registerBlockType( 'core/freeform', {
	title: wp.i18n.__( 'Freeform' ),

	icon: 'text',

	category: 'common',

	attributes: {
		content: children(),
	},

	defaultAttributes: {
		content: <p />,
	},

	edit( { attributes, setAttributes, focus, setFocus } ) {
		const { content } = attributes;

		return (
			<FreeformBlock
				content={ content }
				onChange={ ( nextContent ) => {
					setAttributes( {
						content: nextContent,
					} );
				} }
				focus={ focus }
				onFocus={ setFocus }
			/>
		);
	},

	save( { attributes } ) {
		const { content } = attributes;
		return content;
	},
} );

setUnknownTypeHandler( 'core/freeform' );<|MERGE_RESOLUTION|>--- conflicted
+++ resolved
@@ -2,13 +2,9 @@
 /**
  * Internal dependencies
  */
-<<<<<<< HEAD
 import './style.scss';
-import { registerBlock, query, setUnknownTypeHandler } from '../../api';
+import { registerBlockType, query, setUnknownTypeHandler } from '../../api';
 import FreeformBlock from './freeform-block';
-=======
-import { registerBlockType, query, setUnknownTypeHandler } from '../../api';
->>>>>>> 97ee1a3c
 
 const { children } = query;
 
