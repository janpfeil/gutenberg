--- conflicted
+++ resolved
@@ -202,21 +202,11 @@
 			throw Error( `No Block at position ${ position }` );
 		}
 
-<<<<<<< HEAD
-		const parentLocator = `//*[contains(@${ this.accessibilityIdXPathAttrib }, "${ blockName } Block. Row ${ position }.")]`;
-		let removeBlockLocator = `${ parentLocator }`;
-		removeBlockLocator += isAndroid() ? '//*' : '//XCUIElementTypeButton';
-		let removeButtonIdentifier = `Remove block at row ${ position }`;
-
-		if ( isAndroid() ) {
-			removeButtonIdentifier += ', Double tap to remove the block';
-=======
 		const buttonElementName = isAndroid() ? '//*' : '//XCUIElementTypeButton';
 		const removeButtonIdentifier = `Remove block at row ${ position }`;
 		const removeBlockLocator = `${ buttonElementName }[contains(@${ this.accessibilityIdXPathAttrib }, "${ removeButtonIdentifier }")]`;
 
 		if ( isAndroid() ) {
->>>>>>> 5276ed20
 			const block = await this.getBlockAtPosition( position, blockName );
 			let checkList = await this.driver.elementsByXPath( removeBlockLocator );
 			while ( checkList.length === 0 ) {
